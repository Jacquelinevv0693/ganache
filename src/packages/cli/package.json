--- conflicted
+++ resolved
@@ -62,20 +62,11 @@
     "typescript": "4.5.2"
   },
   "dependencies": {
-<<<<<<< HEAD
-    "@ganache/colors": "0.1.5",
-    "@ganache/core": "0.1.5",
-    "@ganache/flavors": "0.1.5",
-    "@ganache/options": "0.1.5",
-    "@ganache/utils": "0.1.5",
-    "@ganache/version-check": "0.1.0",
-=======
     "@ganache/colors": "0.1.6",
     "@ganache/core": "0.1.6",
     "@ganache/flavors": "0.1.6",
     "@ganache/options": "0.1.6",
     "@ganache/utils": "0.1.6",
->>>>>>> 90329d88
     "@types/node": "17.0.0",
     "chalk": "4.1.0",
     "ethereumjs-util": "7.1.3",
