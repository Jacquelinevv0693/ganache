--- conflicted
+++ resolved
@@ -3,11 +3,7 @@
   "publishConfig": {
     "access": "public"
   },
-<<<<<<< HEAD
   "version": "0.1.1-canary.1335",
-=======
-  "version": "0.1.3",
->>>>>>> 3c80e410
   "description": "Ganache's server/provider options TypeScript types",
   "author": "David Murdoch <david@trufflesuite.com> (https://davidmurdoch.com)",
   "homepage": "https://github.com/trufflesuite/ganache/tree/develop/src/packages/options#readme",
@@ -49,11 +45,7 @@
     "tooling"
   ],
   "dependencies": {
-<<<<<<< HEAD
     "@ganache/utils": "0.1.1-canary.1335",
-=======
-    "@ganache/utils": "0.1.3",
->>>>>>> 3c80e410
     "bip39": "3.0.4",
     "seedrandom": "3.0.5"
   },
