--- conflicted
+++ resolved
@@ -1,9 +1,5 @@
 import Manager from "./manager";
-<<<<<<< HEAD
-import { Tag, Block, QUANTITY } from "@ganache/ethereum-utils";
-=======
-import { Tag } from "@ganache/ethereum-utils";
->>>>>>> 3adb3c3d
+import { Tag, QUANTITY } from "@ganache/ethereum-utils";
 import { LevelUp } from "levelup";
 import { Quantity, Data } from "@ganache/utils";
 import type Common from "@ethereumjs/common";
@@ -92,13 +88,7 @@
     }
   }
 
-<<<<<<< HEAD
-  getEffectiveNumber(tagOrBlockNumber: QUANTITY | Buffer | Tag = Tag.LATEST) {
-=======
-  getEffectiveNumber(
-    tagOrBlockNumber: string | Buffer | Tag = Tag.LATEST
-  ): Quantity {
->>>>>>> 3adb3c3d
+  getEffectiveNumber(tagOrBlockNumber: QUANTITY | Buffer | Tag = Tag.LATEST): Quantity {
     if (typeof tagOrBlockNumber === "string") {
       const block = this.getBlockByTag(tagOrBlockNumber as Tag);
       if (block) {
@@ -137,11 +127,7 @@
     }
   }
 
-<<<<<<< HEAD
-  async getRaw(tagOrBlockNumber: QUANTITY | Buffer | Tag) {
-=======
   async getRawByBlockNumber(blockNumber: Quantity): Promise<Buffer> {
->>>>>>> 3adb3c3d
     // TODO(perf): make the block's raw fields accessible on latest/earliest/pending so
     // we don't have to fetch them from the db each time a block tag is used.
     const fallback = this.#blockchain.fallback;
@@ -162,15 +148,10 @@
       if (block) return block;
     }
 
-<<<<<<< HEAD
-    const block = await super.get(Quantity.from(tagOrBlockNumber).toBuffer());
-    if (block) return block;
-=======
     const block = await this.getRawByBlockNumber(
       Quantity.from(tagOrBlockNumber)
     );
     if (block) return new Block(block, this.#common);
->>>>>>> 3adb3c3d
 
     throw new Error("header not found");
   }
