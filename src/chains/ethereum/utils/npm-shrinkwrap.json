{
	"name": "@ganache/ethereum-utils",
	"version": "0.1.0",
	"lockfileVersion": 1,
	"requires": true,
	"dependencies": {
		"@ethereumjs/block": {
			"version": "3.4.0",
			"resolved": "https://registry.npmjs.org/@ethereumjs/block/-/block-3.4.0.tgz",
			"integrity": "sha512-umKAoTX32yXzErpIksPHodFc/5y8bmZMnOl6hWy5Vd8xId4+HKFUOyEiN16Y97zMwFRysRpcrR6wBejfqc6Bmg==",
			"requires": {
				"@ethereumjs/common": "^2.4.0",
				"@ethereumjs/tx": "^3.3.0",
				"ethereumjs-util": "^7.1.0",
				"merkle-patricia-tree": "^4.2.0"
<<<<<<< HEAD
=======
			},
			"dependencies": {
				"@ethereumjs/common": {
					"version": "2.4.0",
					"resolved": "https://registry.npmjs.org/@ethereumjs/common/-/common-2.4.0.tgz",
					"integrity": "sha512-UdkhFWzWcJCZVsj1O/H8/oqj/0RVYjLc1OhPjBrQdALAkQHpCp8xXI4WLnuGTADqTdJZww0NtgwG+TRPkXt27w==",
					"requires": {
						"crc-32": "^1.2.0",
						"ethereumjs-util": "^7.1.0"
					}
				},
				"@ethereumjs/tx": {
					"version": "3.3.0",
					"resolved": "https://registry.npmjs.org/@ethereumjs/tx/-/tx-3.3.0.tgz",
					"integrity": "sha512-yTwEj2lVzSMgE6Hjw9Oa1DZks/nKTWM8Wn4ykDNapBPua2f4nXO3qKnni86O6lgDj5fVNRqbDsD0yy7/XNGDEA==",
					"requires": {
						"@ethereumjs/common": "^2.4.0",
						"ethereumjs-util": "^7.1.0"
					}
				},
				"@types/bn.js": {
					"version": "5.1.0",
					"resolved": "https://registry.npmjs.org/@types/bn.js/-/bn.js-5.1.0.tgz",
					"integrity": "sha512-QSSVYj7pYFN49kW77o2s9xTCwZ8F2xLbjLLSEVh8D2F4JUhZtPAGOFLTD+ffqksBx/u4cE/KImFjyhqCjn/LIA==",
					"requires": {
						"@types/node": "*"
					}
				},
				"bn.js": {
					"version": "5.2.0",
					"resolved": "https://registry.npmjs.org/bn.js/-/bn.js-5.2.0.tgz",
					"integrity": "sha512-D7iWRBvnZE8ecXiLj/9wbxH7Tk79fAh8IHaTNq1RWRixsS02W+5qS+iE9yq6RYl0asXx5tw0bLhmT5pIfbSquw=="
				},
				"ethereumjs-util": {
					"version": "7.1.0",
					"resolved": "https://registry.npmjs.org/ethereumjs-util/-/ethereumjs-util-7.1.0.tgz",
					"integrity": "sha512-kR+vhu++mUDARrsMMhsjjzPduRVAeundLGXucGRHF3B4oEltOUspfgCVco4kckucj3FMlLaZHUl9n7/kdmr6Tw==",
					"requires": {
						"@types/bn.js": "^5.1.0",
						"bn.js": "^5.1.2",
						"create-hash": "^1.1.2",
						"ethereum-cryptography": "^0.1.3",
						"ethjs-util": "0.1.6",
						"rlp": "^2.2.4"
					}
				}
>>>>>>> 3c9cf8c5
			}
		},
		"@ethereumjs/blockchain": {
			"version": "5.4.0",
			"resolved": "https://registry.npmjs.org/@ethereumjs/blockchain/-/blockchain-5.4.0.tgz",
			"integrity": "sha512-wAuKLaew6PL52kH8YPXO7PbjjKV12jivRSyHQehkESw4slSLLfYA6Jv7n5YxyT2ajD7KNMPVh7oyF/MU6HcOvg==",
			"requires": {
				"@ethereumjs/block": "^3.4.0",
				"@ethereumjs/common": "^2.4.0",
				"@ethereumjs/ethash": "^1.0.0",
				"debug": "^2.2.0",
				"ethereumjs-util": "^7.1.0",
				"level-mem": "^5.0.1",
				"lru-cache": "^5.1.1",
				"rlp": "^2.2.4",
				"semaphore-async-await": "^1.5.1"
<<<<<<< HEAD
=======
			},
			"dependencies": {
				"@ethereumjs/common": {
					"version": "2.4.0",
					"resolved": "https://registry.npmjs.org/@ethereumjs/common/-/common-2.4.0.tgz",
					"integrity": "sha512-UdkhFWzWcJCZVsj1O/H8/oqj/0RVYjLc1OhPjBrQdALAkQHpCp8xXI4WLnuGTADqTdJZww0NtgwG+TRPkXt27w==",
					"requires": {
						"crc-32": "^1.2.0",
						"ethereumjs-util": "^7.1.0"
					}
				},
				"@types/bn.js": {
					"version": "5.1.0",
					"resolved": "https://registry.npmjs.org/@types/bn.js/-/bn.js-5.1.0.tgz",
					"integrity": "sha512-QSSVYj7pYFN49kW77o2s9xTCwZ8F2xLbjLLSEVh8D2F4JUhZtPAGOFLTD+ffqksBx/u4cE/KImFjyhqCjn/LIA==",
					"requires": {
						"@types/node": "*"
					}
				},
				"bn.js": {
					"version": "5.2.0",
					"resolved": "https://registry.npmjs.org/bn.js/-/bn.js-5.2.0.tgz",
					"integrity": "sha512-D7iWRBvnZE8ecXiLj/9wbxH7Tk79fAh8IHaTNq1RWRixsS02W+5qS+iE9yq6RYl0asXx5tw0bLhmT5pIfbSquw=="
				},
				"ethereumjs-util": {
					"version": "7.1.0",
					"resolved": "https://registry.npmjs.org/ethereumjs-util/-/ethereumjs-util-7.1.0.tgz",
					"integrity": "sha512-kR+vhu++mUDARrsMMhsjjzPduRVAeundLGXucGRHF3B4oEltOUspfgCVco4kckucj3FMlLaZHUl9n7/kdmr6Tw==",
					"requires": {
						"@types/bn.js": "^5.1.0",
						"bn.js": "^5.1.2",
						"create-hash": "^1.1.2",
						"ethereum-cryptography": "^0.1.3",
						"ethjs-util": "0.1.6",
						"rlp": "^2.2.4"
					}
				}
>>>>>>> 3c9cf8c5
			}
		},
		"@ethereumjs/common": {
			"version": "2.4.0",
			"resolved": "https://registry.npmjs.org/@ethereumjs/common/-/common-2.4.0.tgz",
			"integrity": "sha512-UdkhFWzWcJCZVsj1O/H8/oqj/0RVYjLc1OhPjBrQdALAkQHpCp8xXI4WLnuGTADqTdJZww0NtgwG+TRPkXt27w==",
			"requires": {
				"crc-32": "^1.2.0",
				"ethereumjs-util": "^7.1.0"
<<<<<<< HEAD
=======
			},
			"dependencies": {
				"@types/bn.js": {
					"version": "5.1.0",
					"resolved": "https://registry.npmjs.org/@types/bn.js/-/bn.js-5.1.0.tgz",
					"integrity": "sha512-QSSVYj7pYFN49kW77o2s9xTCwZ8F2xLbjLLSEVh8D2F4JUhZtPAGOFLTD+ffqksBx/u4cE/KImFjyhqCjn/LIA==",
					"requires": {
						"@types/node": "*"
					}
				},
				"bn.js": {
					"version": "5.2.0",
					"resolved": "https://registry.npmjs.org/bn.js/-/bn.js-5.2.0.tgz",
					"integrity": "sha512-D7iWRBvnZE8ecXiLj/9wbxH7Tk79fAh8IHaTNq1RWRixsS02W+5qS+iE9yq6RYl0asXx5tw0bLhmT5pIfbSquw=="
				},
				"ethereumjs-util": {
					"version": "7.1.0",
					"resolved": "https://registry.npmjs.org/ethereumjs-util/-/ethereumjs-util-7.1.0.tgz",
					"integrity": "sha512-kR+vhu++mUDARrsMMhsjjzPduRVAeundLGXucGRHF3B4oEltOUspfgCVco4kckucj3FMlLaZHUl9n7/kdmr6Tw==",
					"requires": {
						"@types/bn.js": "^5.1.0",
						"bn.js": "^5.1.2",
						"create-hash": "^1.1.2",
						"ethereum-cryptography": "^0.1.3",
						"ethjs-util": "0.1.6",
						"rlp": "^2.2.4"
					}
				}
>>>>>>> 3c9cf8c5
			}
		},
		"@ethereumjs/ethash": {
			"version": "1.0.0",
			"resolved": "https://registry.npmjs.org/@ethereumjs/ethash/-/ethash-1.0.0.tgz",
			"integrity": "sha512-iIqnGG6NMKesyOxv2YctB2guOVX18qMAWlj3QlZyrc+GqfzLqoihti+cVNQnyNxr7eYuPdqwLQOFuPe6g/uKjw==",
			"requires": {
				"@types/levelup": "^4.3.0",
				"buffer-xor": "^2.0.1",
				"ethereumjs-util": "^7.0.7",
				"miller-rabin": "^4.0.0"
			},
			"dependencies": {
				"buffer-xor": {
					"version": "2.0.2",
					"resolved": "https://registry.npmjs.org/buffer-xor/-/buffer-xor-2.0.2.tgz",
					"integrity": "sha512-eHslX0bin3GB+Lx2p7lEYRShRewuNZL3fUl4qlVJGGiwoPGftmt8JQgk2Y9Ji5/01TnVDo33E5b5O3vUB1HdqQ==",
					"requires": {
						"safe-buffer": "^5.1.1"
					}
				}
			}
		},
		"@ethereumjs/tx": {
			"version": "3.3.0",
			"resolved": "https://registry.npmjs.org/@ethereumjs/tx/-/tx-3.3.0.tgz",
			"integrity": "sha512-yTwEj2lVzSMgE6Hjw9Oa1DZks/nKTWM8Wn4ykDNapBPua2f4nXO3qKnni86O6lgDj5fVNRqbDsD0yy7/XNGDEA==",
			"requires": {
				"@ethereumjs/common": "^2.4.0",
				"ethereumjs-util": "^7.1.0"
			}
		},
		"@ethereumjs/vm": {
			"version": "5.5.0",
			"resolved": "https://registry.npmjs.org/@ethereumjs/vm/-/vm-5.5.0.tgz",
			"integrity": "sha512-h6Kr6WqKUP8nVuEzCWPWEPrC63v7HFwt3gRuK7CJiyg9S0iWSBKUA/YVD4YgaSVACuxUfWaOBbwV5uGVupm5PQ==",
			"requires": {
				"@ethereumjs/block": "^3.4.0",
				"@ethereumjs/blockchain": "^5.4.0",
				"@ethereumjs/common": "^2.4.0",
				"@ethereumjs/tx": "^3.3.0",
				"async-eventemitter": "^0.2.4",
				"core-js-pure": "^3.0.1",
				"debug": "^2.2.0",
				"ethereumjs-util": "^7.1.0",
				"functional-red-black-tree": "^1.0.1",
				"mcl-wasm": "^0.7.1",
				"merkle-patricia-tree": "^4.2.0",
				"rustbn.js": "~0.2.0",
				"util.promisify": "^1.0.1"
<<<<<<< HEAD
=======
			},
			"dependencies": {
				"@ethereumjs/common": {
					"version": "2.4.0",
					"resolved": "https://registry.npmjs.org/@ethereumjs/common/-/common-2.4.0.tgz",
					"integrity": "sha512-UdkhFWzWcJCZVsj1O/H8/oqj/0RVYjLc1OhPjBrQdALAkQHpCp8xXI4WLnuGTADqTdJZww0NtgwG+TRPkXt27w==",
					"requires": {
						"crc-32": "^1.2.0",
						"ethereumjs-util": "^7.1.0"
					}
				},
				"@ethereumjs/tx": {
					"version": "3.3.0",
					"resolved": "https://registry.npmjs.org/@ethereumjs/tx/-/tx-3.3.0.tgz",
					"integrity": "sha512-yTwEj2lVzSMgE6Hjw9Oa1DZks/nKTWM8Wn4ykDNapBPua2f4nXO3qKnni86O6lgDj5fVNRqbDsD0yy7/XNGDEA==",
					"requires": {
						"@ethereumjs/common": "^2.4.0",
						"ethereumjs-util": "^7.1.0"
					}
				},
				"@types/bn.js": {
					"version": "5.1.0",
					"resolved": "https://registry.npmjs.org/@types/bn.js/-/bn.js-5.1.0.tgz",
					"integrity": "sha512-QSSVYj7pYFN49kW77o2s9xTCwZ8F2xLbjLLSEVh8D2F4JUhZtPAGOFLTD+ffqksBx/u4cE/KImFjyhqCjn/LIA==",
					"requires": {
						"@types/node": "*"
					}
				},
				"bn.js": {
					"version": "5.2.0",
					"resolved": "https://registry.npmjs.org/bn.js/-/bn.js-5.2.0.tgz",
					"integrity": "sha512-D7iWRBvnZE8ecXiLj/9wbxH7Tk79fAh8IHaTNq1RWRixsS02W+5qS+iE9yq6RYl0asXx5tw0bLhmT5pIfbSquw=="
				},
				"ethereumjs-util": {
					"version": "7.1.0",
					"resolved": "https://registry.npmjs.org/ethereumjs-util/-/ethereumjs-util-7.1.0.tgz",
					"integrity": "sha512-kR+vhu++mUDARrsMMhsjjzPduRVAeundLGXucGRHF3B4oEltOUspfgCVco4kckucj3FMlLaZHUl9n7/kdmr6Tw==",
					"requires": {
						"@types/bn.js": "^5.1.0",
						"bn.js": "^5.1.2",
						"create-hash": "^1.1.2",
						"ethereum-cryptography": "^0.1.3",
						"ethjs-util": "0.1.6",
						"rlp": "^2.2.4"
					}
				}
>>>>>>> 3c9cf8c5
			}
		},
		"@types/abstract-leveldown": {
			"version": "5.0.2",
			"resolved": "https://registry.npmjs.org/@types/abstract-leveldown/-/abstract-leveldown-5.0.2.tgz",
			"integrity": "sha512-+jA1XXF3jsz+Z7FcuiNqgK53hTa/luglT2TyTpKPqoYbxVY+mCPF22Rm+q3KPBrMHJwNXFrTViHszBOfU4vftQ=="
		},
		"@types/bn.js": {
			"version": "5.1.0",
			"resolved": "https://registry.npmjs.org/@types/bn.js/-/bn.js-5.1.0.tgz",
			"integrity": "sha512-QSSVYj7pYFN49kW77o2s9xTCwZ8F2xLbjLLSEVh8D2F4JUhZtPAGOFLTD+ffqksBx/u4cE/KImFjyhqCjn/LIA==",
			"requires": {
				"@types/node": "*"
			}
		},
		"@types/level-errors": {
			"version": "3.0.0",
			"resolved": "https://registry.npmjs.org/@types/level-errors/-/level-errors-3.0.0.tgz",
			"integrity": "sha512-/lMtoq/Cf/2DVOm6zE6ORyOM+3ZVm/BvzEZVxUhf6bgh8ZHglXlBqxbxSlJeVp8FCbD3IVvk/VbsaNmDjrQvqQ=="
		},
		"@types/levelup": {
			"version": "4.3.3",
			"resolved": "https://registry.npmjs.org/@types/levelup/-/levelup-4.3.3.tgz",
			"integrity": "sha512-K+OTIjJcZHVlZQN1HmU64VtrC0jC3dXWQozuEIR9zVvltIk90zaGPM2AgT+fIkChpzHhFE3YnvFLCbLtzAmexA==",
			"requires": {
				"@types/abstract-leveldown": "*",
				"@types/level-errors": "*",
				"@types/node": "*"
			}
		},
		"@types/node": {
			"version": "16.4.13",
			"resolved": "https://registry.npmjs.org/@types/node/-/node-16.4.13.tgz",
			"integrity": "sha512-bLL69sKtd25w7p1nvg9pigE4gtKVpGTPojBFLMkGHXuUgap2sLqQt2qUnqmVCDfzGUL0DRNZP+1prIZJbMeAXg=="
		},
		"@types/pbkdf2": {
			"version": "3.1.0",
			"resolved": "https://registry.npmjs.org/@types/pbkdf2/-/pbkdf2-3.1.0.tgz",
			"integrity": "sha512-Cf63Rv7jCQ0LaL8tNXmEyqTHuIJxRdlS5vMh1mj5voN4+QFhVZnlZruezqpWYDiJ8UTzhP0VmeLXCmBk66YrMQ==",
			"requires": {
				"@types/node": "*"
			}
		},
		"@types/secp256k1": {
			"version": "4.0.3",
			"resolved": "https://registry.npmjs.org/@types/secp256k1/-/secp256k1-4.0.3.tgz",
			"integrity": "sha512-Da66lEIFeIz9ltsdMZcpQvmrmmoqrfju8pm1BH8WbYjZSwUgCwXLb9C+9XYogwBITnbsSaMdVPb2ekf7TV+03w==",
			"requires": {
				"@types/node": "*"
			}
		},
		"abstract-leveldown": {
			"version": "6.3.0",
			"resolved": "https://registry.npmjs.org/abstract-leveldown/-/abstract-leveldown-6.3.0.tgz",
			"integrity": "sha512-TU5nlYgta8YrBMNpc9FwQzRbiXsj49gsALsXadbGHt9CROPzX5fB0rWDR5mtdpOOKa5XqRFpbj1QroPAoPzVjQ==",
			"requires": {
				"buffer": "^5.5.0",
				"immediate": "^3.2.3",
				"level-concat-iterator": "~2.0.0",
				"level-supports": "~1.0.0",
				"xtend": "~4.0.0"
			}
		},
		"async": {
			"version": "2.6.3",
			"resolved": "https://registry.npmjs.org/async/-/async-2.6.3.tgz",
			"integrity": "sha512-zflvls11DCy+dQWzTW2dzuilv8Z5X/pjfmZOWba6TNIVDm+2UDaJmXSOXlasHKfNBs8oo3M0aT50fDEWfKZjXg==",
			"requires": {
				"lodash": "^4.17.14"
			}
		},
		"async-eventemitter": {
			"version": "0.2.4",
			"resolved": "https://registry.npmjs.org/async-eventemitter/-/async-eventemitter-0.2.4.tgz",
			"integrity": "sha512-pd20BwL7Yt1zwDFy+8MX8F1+WCT8aQeKj0kQnTrH9WaeRETlRamVhD0JtRPmrV4GfOJ2F9CvdQkZeZhnh2TuHw==",
			"requires": {
				"async": "^2.4.0"
			}
		},
		"base-x": {
			"version": "3.0.8",
			"resolved": "https://registry.npmjs.org/base-x/-/base-x-3.0.8.tgz",
			"integrity": "sha512-Rl/1AWP4J/zRrk54hhlxH4drNxPJXYUaKffODVI53/dAsV4t9fBxyxYKAVPU1XBHxYwOWP9h9H0hM2MVw4YfJA==",
			"requires": {
				"safe-buffer": "^5.0.1"
			}
		},
		"base64-js": {
			"version": "1.5.1",
			"resolved": "https://registry.npmjs.org/base64-js/-/base64-js-1.5.1.tgz",
			"integrity": "sha512-AKpaYlHn8t4SVbOHCy+b5+KKgvR4vrsD8vbvrbiQJps7fKDTkjkDry6ji0rUJjC0kzbNePLwzxq8iypo41qeWA=="
		},
		"blakejs": {
			"version": "1.1.1",
			"resolved": "https://registry.npmjs.org/blakejs/-/blakejs-1.1.1.tgz",
			"integrity": "sha512-bLG6PHOCZJKNshTjGRBvET0vTciwQE6zFKOKKXPDJfwFBd4Ac0yBfPZqcGvGJap50l7ktvlpFqc2jGVaUgbJgg=="
		},
		"bn.js": {
			"version": "5.2.0",
			"resolved": "https://registry.npmjs.org/bn.js/-/bn.js-5.2.0.tgz",
			"integrity": "sha512-D7iWRBvnZE8ecXiLj/9wbxH7Tk79fAh8IHaTNq1RWRixsS02W+5qS+iE9yq6RYl0asXx5tw0bLhmT5pIfbSquw=="
		},
		"brorand": {
			"version": "1.1.0",
			"resolved": "https://registry.npmjs.org/brorand/-/brorand-1.1.0.tgz",
			"integrity": "sha1-EsJe/kCkXjwyPrhnWgoM5XsiNx8="
		},
		"browserify-aes": {
			"version": "1.2.0",
			"resolved": "https://registry.npmjs.org/browserify-aes/-/browserify-aes-1.2.0.tgz",
			"integrity": "sha512-+7CHXqGuspUn/Sl5aO7Ea0xWGAtETPXNSAjHo48JfLdPWcMng33Xe4znFvQweqc/uzk5zSOI3H52CYnjCfb5hA==",
			"requires": {
				"buffer-xor": "^1.0.3",
				"cipher-base": "^1.0.0",
				"create-hash": "^1.1.0",
				"evp_bytestokey": "^1.0.3",
				"inherits": "^2.0.1",
				"safe-buffer": "^5.0.1"
			}
		},
		"bs58": {
			"version": "4.0.1",
			"resolved": "https://registry.npmjs.org/bs58/-/bs58-4.0.1.tgz",
			"integrity": "sha1-vhYedsNU9veIrkBx9j806MTwpCo=",
			"requires": {
				"base-x": "^3.0.2"
			}
		},
		"bs58check": {
			"version": "2.1.2",
			"resolved": "https://registry.npmjs.org/bs58check/-/bs58check-2.1.2.tgz",
			"integrity": "sha512-0TS1jicxdU09dwJMNZtVAfzPi6Q6QeN0pM1Fkzrjn+XYHvzMKPU3pHVpva+769iNVSfIYWf7LJ6WR+BuuMf8cA==",
			"requires": {
				"bs58": "^4.0.0",
				"create-hash": "^1.1.0",
				"safe-buffer": "^5.1.2"
			}
		},
		"buffer": {
			"version": "5.7.1",
			"resolved": "https://registry.npmjs.org/buffer/-/buffer-5.7.1.tgz",
			"integrity": "sha512-EHcyIPBQ4BSGlvjB16k5KgAJ27CIsHY/2JBmCRReo48y9rQ3MaUzWX3KVlBa4U7MyX02HdVj0K7C3WaB3ju7FQ==",
			"requires": {
				"base64-js": "^1.3.1",
				"ieee754": "^1.1.13"
			}
		},
		"buffer-xor": {
			"version": "1.0.3",
			"resolved": "https://registry.npmjs.org/buffer-xor/-/buffer-xor-1.0.3.tgz",
			"integrity": "sha1-JuYe0UIvtw3ULm42cp7VHYVf6Nk="
		},
		"call-bind": {
			"version": "1.0.2",
			"resolved": "https://registry.npmjs.org/call-bind/-/call-bind-1.0.2.tgz",
			"integrity": "sha512-7O+FbCihrB5WGbFYesctwmTKae6rOiIzmz1icreWJ+0aA7LJfuqhEso2T9ncpcFtzMQtzXf2QGGueWJGTYsqrA==",
			"requires": {
				"function-bind": "^1.1.1",
				"get-intrinsic": "^1.0.2"
			}
		},
		"cipher-base": {
			"version": "1.0.4",
			"resolved": "https://registry.npmjs.org/cipher-base/-/cipher-base-1.0.4.tgz",
			"integrity": "sha512-Kkht5ye6ZGmwv40uUDZztayT2ThLQGfnj/T71N/XzeZeo3nf8foyW7zGTsPYkEya3m5f3cAypH+qe7YOrM1U2Q==",
			"requires": {
				"inherits": "^2.0.1",
				"safe-buffer": "^5.0.1"
			}
		},
		"core-js-pure": {
<<<<<<< HEAD
			"version": "3.16.1",
			"resolved": "https://registry.npmjs.org/core-js-pure/-/core-js-pure-3.16.1.tgz",
			"integrity": "sha512-TyofCdMzx0KMhi84mVRS8rL1XsRk2SPUNz2azmth53iRN0/08Uim9fdhQTaZTG1LqaXHYVci4RDHka6WrXfnvg=="
=======
			"version": "3.15.2",
			"resolved": "https://registry.npmjs.org/core-js-pure/-/core-js-pure-3.15.2.tgz",
			"integrity": "sha512-D42L7RYh1J2grW8ttxoY1+17Y4wXZeKe7uyplAI3FkNQyI5OgBIAjUfFiTPfL1rs0qLpxaabITNbjKl1Sp82tA=="
>>>>>>> 3c9cf8c5
		},
		"crc-32": {
			"version": "1.2.0",
			"resolved": "https://registry.npmjs.org/crc-32/-/crc-32-1.2.0.tgz",
			"integrity": "sha512-1uBwHxF+Y/4yF5G48fwnKq6QsIXheor3ZLPT80yGBV1oEUwpPojlEhQbWKVw1VwcTQyMGHK1/XMmTjmlsmTTGA==",
			"requires": {
				"exit-on-epipe": "~1.0.1",
				"printj": "~1.1.0"
			}
		},
		"create-hash": {
			"version": "1.2.0",
			"resolved": "https://registry.npmjs.org/create-hash/-/create-hash-1.2.0.tgz",
			"integrity": "sha512-z00bCGNHDG8mHAkP7CtT1qVu+bFQUPjYq/4Iv3C3kWjTFV10zIjfSoeqXo9Asws8gwSHDGj/hl2u4OGIjapeCg==",
			"requires": {
				"cipher-base": "^1.0.1",
				"inherits": "^2.0.1",
				"md5.js": "^1.3.4",
				"ripemd160": "^2.0.1",
				"sha.js": "^2.4.0"
			}
		},
		"create-hmac": {
			"version": "1.1.7",
			"resolved": "https://registry.npmjs.org/create-hmac/-/create-hmac-1.1.7.tgz",
			"integrity": "sha512-MJG9liiZ+ogc4TzUwuvbER1JRdgvUFSB5+VR/g5h82fGaIRWMWddtKBHi7/sVhfjQZ6SehlyhvQYrcYkaUIpLg==",
			"requires": {
				"cipher-base": "^1.0.3",
				"create-hash": "^1.1.0",
				"inherits": "^2.0.1",
				"ripemd160": "^2.0.0",
				"safe-buffer": "^5.0.1",
				"sha.js": "^2.4.8"
			}
		},
		"debug": {
			"version": "2.6.9",
			"resolved": "https://registry.npmjs.org/debug/-/debug-2.6.9.tgz",
			"integrity": "sha512-bC7ElrdJaJnPbAP+1EotYvqZsb3ecl5wi6Bfi6BJTUcNowp6cvspg0jXznRTKDjm/E7AdgFBVeAPVMNcKGsHMA==",
			"requires": {
				"ms": "2.0.0"
			}
		},
		"deferred-leveldown": {
			"version": "5.3.0",
			"resolved": "https://registry.npmjs.org/deferred-leveldown/-/deferred-leveldown-5.3.0.tgz",
			"integrity": "sha512-a59VOT+oDy7vtAbLRCZwWgxu2BaCfd5Hk7wxJd48ei7I+nsg8Orlb9CLG0PMZienk9BSUKgeAqkO2+Lw+1+Ukw==",
			"requires": {
				"abstract-leveldown": "~6.2.1",
				"inherits": "^2.0.3"
			},
			"dependencies": {
				"abstract-leveldown": {
					"version": "6.2.3",
					"resolved": "https://registry.npmjs.org/abstract-leveldown/-/abstract-leveldown-6.2.3.tgz",
					"integrity": "sha512-BsLm5vFMRUrrLeCcRc+G0t2qOaTzpoJQLOubq2XM72eNpjF5UdU5o/5NvlNhx95XHcAvcl8OMXr4mlg/fRgUXQ==",
					"requires": {
						"buffer": "^5.5.0",
						"immediate": "^3.2.3",
						"level-concat-iterator": "~2.0.0",
						"level-supports": "~1.0.0",
						"xtend": "~4.0.0"
					}
				}
			}
		},
		"define-properties": {
			"version": "1.1.3",
			"resolved": "https://registry.npmjs.org/define-properties/-/define-properties-1.1.3.tgz",
			"integrity": "sha512-3MqfYKj2lLzdMSf8ZIZE/V+Zuy+BgD6f164e8K2w7dgnpKArBDerGYpM46IYYcjnkdPNMjPk9A6VFB8+3SKlXQ==",
			"requires": {
				"object-keys": "^1.0.12"
			}
		},
		"elliptic": {
			"version": "6.5.4",
			"resolved": "https://registry.npmjs.org/elliptic/-/elliptic-6.5.4.tgz",
			"integrity": "sha512-iLhC6ULemrljPZb+QutR5TQGB+pdW6KGD5RSegS+8sorOZT+rdQFbsQFJgvN3eRqNALqJer4oQ16YvJHlU8hzQ==",
			"requires": {
				"bn.js": "^4.11.9",
				"brorand": "^1.1.0",
				"hash.js": "^1.0.0",
				"hmac-drbg": "^1.0.1",
				"inherits": "^2.0.4",
				"minimalistic-assert": "^1.0.1",
				"minimalistic-crypto-utils": "^1.0.1"
			},
			"dependencies": {
				"bn.js": {
					"version": "4.12.0",
					"resolved": "https://registry.npmjs.org/bn.js/-/bn.js-4.12.0.tgz",
					"integrity": "sha512-c98Bf3tPniI+scsdk237ku1Dc3ujXQTSgyiPUDEOe7tRkhrqridvh8klBv0HCEso1OLOYcHuCv/cS6DNxKH+ZA=="
				}
			}
		},
		"emittery": {
			"version": "0.8.1",
			"resolved": "https://registry.npmjs.org/emittery/-/emittery-0.8.1.tgz",
			"integrity": "sha512-uDfvUjVrfGJJhymx/kz6prltenw1u7WrCg1oa94zYY8xxVpLLUu045LAT0dhDZdXG58/EpPL/5kA180fQ/qudg=="
		},
		"encoding-down": {
			"version": "6.3.0",
			"resolved": "https://registry.npmjs.org/encoding-down/-/encoding-down-6.3.0.tgz",
			"integrity": "sha512-QKrV0iKR6MZVJV08QY0wp1e7vF6QbhnbQhb07bwpEyuz4uZiZgPlEGdkCROuFkUwdxlFaiPIhjyarH1ee/3vhw==",
			"requires": {
				"abstract-leveldown": "^6.2.1",
				"inherits": "^2.0.3",
				"level-codec": "^9.0.0",
				"level-errors": "^2.0.0"
			}
		},
		"errno": {
			"version": "0.1.8",
			"resolved": "https://registry.npmjs.org/errno/-/errno-0.1.8.tgz",
			"integrity": "sha512-dJ6oBr5SQ1VSd9qkk7ByRgb/1SH4JZjCHSW/mr63/QcXO9zLVxvJ6Oy13nio03rxpSnVDDjFor75SjVeZWPW/A==",
			"requires": {
				"prr": "~1.0.1"
			}
		},
		"es-abstract": {
<<<<<<< HEAD
			"version": "1.18.5",
			"resolved": "https://registry.npmjs.org/es-abstract/-/es-abstract-1.18.5.tgz",
			"integrity": "sha512-DDggyJLoS91CkJjgauM5c0yZMjiD1uK3KcaCeAmffGwZ+ODWzOkPN4QwRbsK5DOFf06fywmyLci3ZD8jLGhVYA==",
=======
			"version": "1.18.3",
			"resolved": "https://registry.npmjs.org/es-abstract/-/es-abstract-1.18.3.tgz",
			"integrity": "sha512-nQIr12dxV7SSxE6r6f1l3DtAeEYdsGpps13dR0TwJg1S8gyp4ZPgy3FZcHBgbiQqnoqSTb+oC+kO4UQ0C/J8vw==",
>>>>>>> 3c9cf8c5
			"requires": {
				"call-bind": "^1.0.2",
				"es-to-primitive": "^1.2.1",
				"function-bind": "^1.1.1",
				"get-intrinsic": "^1.1.1",
				"has": "^1.0.3",
				"has-symbols": "^1.0.2",
				"internal-slot": "^1.0.3",
				"is-callable": "^1.2.3",
				"is-negative-zero": "^2.0.1",
				"is-regex": "^1.1.3",
				"is-string": "^1.0.6",
<<<<<<< HEAD
				"object-inspect": "^1.11.0",
=======
				"object-inspect": "^1.10.3",
>>>>>>> 3c9cf8c5
				"object-keys": "^1.1.1",
				"object.assign": "^4.1.2",
				"string.prototype.trimend": "^1.0.4",
				"string.prototype.trimstart": "^1.0.4",
				"unbox-primitive": "^1.0.1"
			}
		},
		"es-to-primitive": {
			"version": "1.2.1",
			"resolved": "https://registry.npmjs.org/es-to-primitive/-/es-to-primitive-1.2.1.tgz",
			"integrity": "sha512-QCOllgZJtaUo9miYBcLChTUaHNjJF3PYs1VidD7AwiEj1kYxKeQTctLAezAOH5ZKRH0g2IgPn6KwB4IT8iRpvA==",
			"requires": {
				"is-callable": "^1.1.4",
				"is-date-object": "^1.0.1",
				"is-symbol": "^1.0.2"
			}
		},
		"ethereum-cryptography": {
			"version": "0.1.3",
			"resolved": "https://registry.npmjs.org/ethereum-cryptography/-/ethereum-cryptography-0.1.3.tgz",
			"integrity": "sha512-w8/4x1SGGzc+tO97TASLja6SLd3fRIK2tLVcV2Gx4IB21hE19atll5Cq9o3d0ZmAYC/8aw0ipieTSiekAea4SQ==",
			"requires": {
				"@types/pbkdf2": "^3.0.0",
				"@types/secp256k1": "^4.0.1",
				"blakejs": "^1.1.0",
				"browserify-aes": "^1.2.0",
				"bs58check": "^2.1.2",
				"create-hash": "^1.2.0",
				"create-hmac": "^1.1.7",
				"hash.js": "^1.1.7",
				"keccak": "^3.0.0",
				"pbkdf2": "^3.0.17",
				"randombytes": "^2.1.0",
				"safe-buffer": "^5.1.2",
				"scrypt-js": "^3.0.0",
				"secp256k1": "^4.0.1",
				"setimmediate": "^1.0.5"
			}
		},
		"ethereumjs-abi": {
			"version": "0.6.8",
			"resolved": "https://registry.npmjs.org/ethereumjs-abi/-/ethereumjs-abi-0.6.8.tgz",
			"integrity": "sha512-Tx0r/iXI6r+lRsdvkFDlut0N08jWMnKRZ6Gkq+Nmw75lZe4e6o3EkSnkaBP5NF6+m5PTGAr9JP43N3LyeoglsA==",
			"requires": {
				"bn.js": "^4.11.8",
				"ethereumjs-util": "^6.0.0"
			},
			"dependencies": {
				"@types/bn.js": {
					"version": "4.11.6",
					"resolved": "https://registry.npmjs.org/@types/bn.js/-/bn.js-4.11.6.tgz",
					"integrity": "sha512-pqr857jrp2kPuO9uRjZ3PwnJTjoQy+fcdxvBTvHm6dkmEL9q+hDD/2j/0ELOBPtPnS8LjCX0gI9nbl8lVkadpg==",
					"requires": {
						"@types/node": "*"
					}
				},
				"bn.js": {
					"version": "4.12.0",
					"resolved": "https://registry.npmjs.org/bn.js/-/bn.js-4.12.0.tgz",
					"integrity": "sha512-c98Bf3tPniI+scsdk237ku1Dc3ujXQTSgyiPUDEOe7tRkhrqridvh8klBv0HCEso1OLOYcHuCv/cS6DNxKH+ZA=="
				},
				"ethereumjs-util": {
					"version": "6.2.1",
					"resolved": "https://registry.npmjs.org/ethereumjs-util/-/ethereumjs-util-6.2.1.tgz",
					"integrity": "sha512-W2Ktez4L01Vexijrm5EB6w7dg4n/TgpoYU4avuT5T3Vmnw/eCRtiBrJfQYS/DCSvDIOLn2k57GcHdeBcgVxAqw==",
					"requires": {
						"@types/bn.js": "^4.11.3",
						"bn.js": "^4.11.0",
						"create-hash": "^1.1.2",
						"elliptic": "^6.5.2",
						"ethereum-cryptography": "^0.1.3",
						"ethjs-util": "0.1.6",
						"rlp": "^2.2.3"
					}
				}
			}
		},
		"ethereumjs-util": {
			"version": "7.1.0",
			"resolved": "https://registry.npmjs.org/ethereumjs-util/-/ethereumjs-util-7.1.0.tgz",
			"integrity": "sha512-kR+vhu++mUDARrsMMhsjjzPduRVAeundLGXucGRHF3B4oEltOUspfgCVco4kckucj3FMlLaZHUl9n7/kdmr6Tw==",
			"requires": {
				"@types/bn.js": "^5.1.0",
				"bn.js": "^5.1.2",
				"create-hash": "^1.1.2",
				"ethereum-cryptography": "^0.1.3",
				"ethjs-util": "0.1.6",
				"rlp": "^2.2.4"
			}
		},
		"ethjs-util": {
			"version": "0.1.6",
			"resolved": "https://registry.npmjs.org/ethjs-util/-/ethjs-util-0.1.6.tgz",
			"integrity": "sha512-CUnVOQq7gSpDHZVVrQW8ExxUETWrnrvXYvYz55wOU8Uj4VCgw56XC2B/fVqQN+f7gmrnRHSLVnFAwsCuNwji8w==",
			"requires": {
				"is-hex-prefixed": "1.0.0",
				"strip-hex-prefix": "1.0.0"
			}
		},
		"evp_bytestokey": {
			"version": "1.0.3",
			"resolved": "https://registry.npmjs.org/evp_bytestokey/-/evp_bytestokey-1.0.3.tgz",
			"integrity": "sha512-/f2Go4TognH/KvCISP7OUsHn85hT9nUkxxA9BEWxFn+Oj9o8ZNLm/40hdlgSLyuOimsrTKLUMEorQexp/aPQeA==",
			"requires": {
				"md5.js": "^1.3.4",
				"safe-buffer": "^5.1.1"
			}
		},
		"exit-on-epipe": {
			"version": "1.0.1",
			"resolved": "https://registry.npmjs.org/exit-on-epipe/-/exit-on-epipe-1.0.1.tgz",
			"integrity": "sha512-h2z5mrROTxce56S+pnvAV890uu7ls7f1kEvVGJbw1OlFH3/mlJ5bkXu0KRyW94v37zzHPiUd55iLn3DA7TjWpw=="
		},
		"for-each": {
			"version": "0.3.3",
			"resolved": "https://registry.npmjs.org/for-each/-/for-each-0.3.3.tgz",
			"integrity": "sha512-jqYfLp7mo9vIyQf8ykW2v7A+2N4QjeCeI5+Dz9XraiO1ign81wjiH7Fb9vSOWvQfNtmSa4H2RoQTrrXivdUZmw==",
			"requires": {
				"is-callable": "^1.1.3"
			}
		},
		"function-bind": {
			"version": "1.1.1",
			"resolved": "https://registry.npmjs.org/function-bind/-/function-bind-1.1.1.tgz",
			"integrity": "sha512-yIovAzMX49sF8Yl58fSCWJ5svSLuaibPxXQJFLmBObTuCr0Mf1KiPopGM9NiFjiYBCbfaa2Fh6breQ6ANVTI0A=="
		},
		"functional-red-black-tree": {
			"version": "1.0.1",
			"resolved": "https://registry.npmjs.org/functional-red-black-tree/-/functional-red-black-tree-1.0.1.tgz",
			"integrity": "sha1-GwqzvVU7Kg1jmdKcDj6gslIHgyc="
		},
		"get-intrinsic": {
			"version": "1.1.1",
			"resolved": "https://registry.npmjs.org/get-intrinsic/-/get-intrinsic-1.1.1.tgz",
			"integrity": "sha512-kWZrnVM42QCiEA2Ig1bG8zjoIMOgxWwYCEeNdwY6Tv/cOSeGpcoX4pXHfKUxNKVoArnrEr2e9srnAxxGIraS9Q==",
			"requires": {
				"function-bind": "^1.1.1",
				"has": "^1.0.3",
				"has-symbols": "^1.0.1"
			}
		},
		"has": {
			"version": "1.0.3",
			"resolved": "https://registry.npmjs.org/has/-/has-1.0.3.tgz",
			"integrity": "sha512-f2dvO0VU6Oej7RkWJGrehjbzMAjFp5/VKPp5tTpWIV4JHHZK1/BxbFRtf/siA2SWTe09caDmVtYYzWEIbBS4zw==",
			"requires": {
				"function-bind": "^1.1.1"
			}
		},
		"has-bigints": {
			"version": "1.0.1",
			"resolved": "https://registry.npmjs.org/has-bigints/-/has-bigints-1.0.1.tgz",
			"integrity": "sha512-LSBS2LjbNBTf6287JEbEzvJgftkF5qFkmCo9hDRpAzKhUOlJ+hx8dd4USs00SgsUNwc4617J9ki5YtEClM2ffA=="
		},
		"has-symbols": {
			"version": "1.0.2",
			"resolved": "https://registry.npmjs.org/has-symbols/-/has-symbols-1.0.2.tgz",
			"integrity": "sha512-chXa79rL/UC2KlX17jo3vRGz0azaWEx5tGqZg5pO3NUyEJVB17dMruQlzCCOfUvElghKcm5194+BCRvi2Rv/Gw=="
		},
		"has-tostringtag": {
			"version": "1.0.0",
			"resolved": "https://registry.npmjs.org/has-tostringtag/-/has-tostringtag-1.0.0.tgz",
			"integrity": "sha512-kFjcSNhnlGV1kyoGk7OXKSawH5JOb/LzUc5w9B02hOTO0dfFRjbHQKvg1d6cf3HbeUmtU9VbbV3qzZ2Teh97WQ==",
			"requires": {
				"has-symbols": "^1.0.2"
			}
		},
		"hash-base": {
			"version": "3.1.0",
			"resolved": "https://registry.npmjs.org/hash-base/-/hash-base-3.1.0.tgz",
			"integrity": "sha512-1nmYp/rhMDiE7AYkDw+lLwlAzz0AntGIe51F3RfFfEqyQ3feY2eI/NcwC6umIQVOASPMsWJLJScWKSSvzL9IVA==",
			"requires": {
				"inherits": "^2.0.4",
				"readable-stream": "^3.6.0",
				"safe-buffer": "^5.2.0"
			}
		},
		"hash.js": {
			"version": "1.1.7",
			"resolved": "https://registry.npmjs.org/hash.js/-/hash.js-1.1.7.tgz",
			"integrity": "sha512-taOaskGt4z4SOANNseOviYDvjEJinIkRgmp7LbKP2YTTmVxWBl87s/uzK9r+44BclBSp2X7K1hqeNfz9JbBeXA==",
			"requires": {
				"inherits": "^2.0.3",
				"minimalistic-assert": "^1.0.1"
			}
		},
		"hmac-drbg": {
			"version": "1.0.1",
			"resolved": "https://registry.npmjs.org/hmac-drbg/-/hmac-drbg-1.0.1.tgz",
			"integrity": "sha1-0nRXAQJabHdabFRXk+1QL8DGSaE=",
			"requires": {
				"hash.js": "^1.0.3",
				"minimalistic-assert": "^1.0.0",
				"minimalistic-crypto-utils": "^1.0.1"
			}
		},
		"ieee754": {
			"version": "1.2.1",
			"resolved": "https://registry.npmjs.org/ieee754/-/ieee754-1.2.1.tgz",
			"integrity": "sha512-dcyqhDvX1C46lXZcVqCpK+FtMRQVdIMN6/Df5js2zouUsqG7I6sFxitIC+7KYK29KdXOLHdu9zL4sFnoVQnqaA=="
		},
		"immediate": {
			"version": "3.3.0",
			"resolved": "https://registry.npmjs.org/immediate/-/immediate-3.3.0.tgz",
			"integrity": "sha512-HR7EVodfFUdQCTIeySw+WDRFJlPcLOJbXfwwZ7Oom6tjsvZ3bOkCDJHehQC3nxJrv7+f9XecwazynjU8e4Vw3Q=="
		},
		"inherits": {
			"version": "2.0.4",
			"resolved": "https://registry.npmjs.org/inherits/-/inherits-2.0.4.tgz",
			"integrity": "sha512-k/vGaX4/Yla3WzyMCvTQOXYeIHvqOKtnqBduzTHpzpQZzAskKMhZ2K+EnBiSM9zGSoIFeMpXKxa4dYeZIQqewQ=="
		},
		"internal-slot": {
			"version": "1.0.3",
			"resolved": "https://registry.npmjs.org/internal-slot/-/internal-slot-1.0.3.tgz",
			"integrity": "sha512-O0DB1JC/sPyZl7cIo78n5dR7eUSwwpYPiXRhTzNxZVAMUuB8vlnRFyLxdrVToks6XPLVnFfbzaVd5WLjhgg+vA==",
			"requires": {
				"get-intrinsic": "^1.1.0",
				"has": "^1.0.3",
				"side-channel": "^1.0.4"
			}
		},
		"is-bigint": {
<<<<<<< HEAD
			"version": "1.0.3",
			"resolved": "https://registry.npmjs.org/is-bigint/-/is-bigint-1.0.3.tgz",
			"integrity": "sha512-ZU538ajmYJmzysE5yU4Y7uIrPQ2j704u+hXFiIPQExpqzzUbpe5jCPdTfmz7jXRxZdvjY3KZ3ZNenoXQovX+Dg=="
		},
		"is-boolean-object": {
			"version": "1.1.2",
			"resolved": "https://registry.npmjs.org/is-boolean-object/-/is-boolean-object-1.1.2.tgz",
			"integrity": "sha512-gDYaKHJmnj4aWxyj6YHyXVpdQawtVLHU5cb+eztPGczf6cjuTdwve5ZIEfgXqH4e57An1D1AKf8CZ3kYrQRqYA==",
			"requires": {
				"call-bind": "^1.0.2",
				"has-tostringtag": "^1.0.0"
=======
			"version": "1.0.2",
			"resolved": "https://registry.npmjs.org/is-bigint/-/is-bigint-1.0.2.tgz",
			"integrity": "sha512-0JV5+SOCQkIdzjBK9buARcV804Ddu7A0Qet6sHi3FimE9ne6m4BGQZfRn+NZiXbBk4F4XmHfDZIipLj9pX8dSA=="
		},
		"is-boolean-object": {
			"version": "1.1.1",
			"resolved": "https://registry.npmjs.org/is-boolean-object/-/is-boolean-object-1.1.1.tgz",
			"integrity": "sha512-bXdQWkECBUIAcCkeH1unwJLIpZYaa5VvuygSyS/c2lf719mTKZDU5UdDRlpd01UjADgmW8RfqaP+mRaVPdr/Ng==",
			"requires": {
				"call-bind": "^1.0.2"
>>>>>>> 3c9cf8c5
			}
		},
		"is-callable": {
			"version": "1.2.4",
			"resolved": "https://registry.npmjs.org/is-callable/-/is-callable-1.2.4.tgz",
			"integrity": "sha512-nsuwtxZfMX67Oryl9LCQ+upnC0Z0BgpwntpS89m1H/TLF0zNfzfLMV/9Wa/6MZsj0acpEjAO0KF1xT6ZdLl95w=="
		},
		"is-date-object": {
<<<<<<< HEAD
			"version": "1.0.5",
			"resolved": "https://registry.npmjs.org/is-date-object/-/is-date-object-1.0.5.tgz",
			"integrity": "sha512-9YQaSxsAiSwcvS33MBk3wTCVnWK+HhF8VZR2jRxehM16QcVOdHqPn4VPHmRK4lSr38n9JriurInLcP90xsYNfQ==",
			"requires": {
				"has-tostringtag": "^1.0.0"
			}
=======
			"version": "1.0.4",
			"resolved": "https://registry.npmjs.org/is-date-object/-/is-date-object-1.0.4.tgz",
			"integrity": "sha512-/b4ZVsG7Z5XVtIxs/h9W8nvfLgSAyKYdtGWQLbqy6jA1icmgjf8WCoTKgeS4wy5tYaPePouzFMANbnj94c2Z+A=="
>>>>>>> 3c9cf8c5
		},
		"is-hex-prefixed": {
			"version": "1.0.0",
			"resolved": "https://registry.npmjs.org/is-hex-prefixed/-/is-hex-prefixed-1.0.0.tgz",
			"integrity": "sha1-fY035q135dEnFIkTxXPggtd39VQ="
		},
		"is-negative-zero": {
			"version": "2.0.1",
			"resolved": "https://registry.npmjs.org/is-negative-zero/-/is-negative-zero-2.0.1.tgz",
			"integrity": "sha512-2z6JzQvZRa9A2Y7xC6dQQm4FSTSTNWjKIYYTt4246eMTJmIo0Q+ZyOsU66X8lxK1AbB92dFeglPLrhwpeRKO6w=="
		},
		"is-number-object": {
<<<<<<< HEAD
			"version": "1.0.6",
			"resolved": "https://registry.npmjs.org/is-number-object/-/is-number-object-1.0.6.tgz",
			"integrity": "sha512-bEVOqiRcvo3zO1+G2lVMy+gkkEm9Yh7cDMRusKKu5ZJKPUYSJwICTKZrNKHA2EbSP0Tu0+6B/emsYNHZyn6K8g==",
			"requires": {
				"has-tostringtag": "^1.0.0"
			}
		},
		"is-regex": {
			"version": "1.1.4",
			"resolved": "https://registry.npmjs.org/is-regex/-/is-regex-1.1.4.tgz",
			"integrity": "sha512-kvRdxDsxZjhzUX07ZnLydzS1TU/TJlTUHHY4YLL87e37oUA49DfkLqgy+VjFocowy29cKvcSiu+kIv728jTTVg==",
			"requires": {
				"call-bind": "^1.0.2",
				"has-tostringtag": "^1.0.0"
			}
		},
		"is-string": {
			"version": "1.0.7",
			"resolved": "https://registry.npmjs.org/is-string/-/is-string-1.0.7.tgz",
			"integrity": "sha512-tE2UXzivje6ofPW7l23cjDOMa09gb7xlAqG6jG5ej6uPV32TlWP3NKPigtaGeHNu9fohccRYvIiZMfOOnOYUtg==",
			"requires": {
				"has-tostringtag": "^1.0.0"
			}
=======
			"version": "1.0.5",
			"resolved": "https://registry.npmjs.org/is-number-object/-/is-number-object-1.0.5.tgz",
			"integrity": "sha512-RU0lI/n95pMoUKu9v1BZP5MBcZuNSVJkMkAG2dJqC4z2GlkGUNeH68SuHuBKBD/XFe+LHZ+f9BKkLET60Niedw=="
		},
		"is-regex": {
			"version": "1.1.3",
			"resolved": "https://registry.npmjs.org/is-regex/-/is-regex-1.1.3.tgz",
			"integrity": "sha512-qSVXFz28HM7y+IWX6vLCsexdlvzT1PJNFSBuaQLQ5o0IEw8UDYW6/2+eCMVyIsbM8CNLX2a/QWmSpyxYEHY7CQ==",
			"requires": {
				"call-bind": "^1.0.2",
				"has-symbols": "^1.0.2"
			}
		},
		"is-string": {
			"version": "1.0.6",
			"resolved": "https://registry.npmjs.org/is-string/-/is-string-1.0.6.tgz",
			"integrity": "sha512-2gdzbKUuqtQ3lYNrUTQYoClPhm7oQu4UdpSZMp1/DGgkHBT8E2Z1l0yMdb6D4zNAxwDiMv8MdulKROJGNl0Q0w=="
>>>>>>> 3c9cf8c5
		},
		"is-symbol": {
			"version": "1.0.4",
			"resolved": "https://registry.npmjs.org/is-symbol/-/is-symbol-1.0.4.tgz",
			"integrity": "sha512-C/CPBqKWnvdcxqIARxyOh4v1UUEOCHpgDa0WYgpKDFMszcrPcffg5uhwSgPCLD2WWxmq6isisz87tzT01tuGhg==",
			"requires": {
				"has-symbols": "^1.0.2"
			}
		},
		"keccak": {
			"version": "3.0.1",
			"resolved": "https://registry.npmjs.org/keccak/-/keccak-3.0.1.tgz",
			"integrity": "sha512-epq90L9jlFWCW7+pQa6JOnKn2Xgl2mtI664seYR6MHskvI9agt7AnDqmAlp9TqU4/caMYbA08Hi5DMZAl5zdkA==",
			"requires": {
				"node-addon-api": "^2.0.0",
				"node-gyp-build": "^4.2.0"
			}
		},
		"level-codec": {
			"version": "9.0.2",
			"resolved": "https://registry.npmjs.org/level-codec/-/level-codec-9.0.2.tgz",
			"integrity": "sha512-UyIwNb1lJBChJnGfjmO0OR+ezh2iVu1Kas3nvBS/BzGnx79dv6g7unpKIDNPMhfdTEGoc7mC8uAu51XEtX+FHQ==",
			"requires": {
				"buffer": "^5.6.0"
			}
		},
		"level-concat-iterator": {
			"version": "2.0.1",
			"resolved": "https://registry.npmjs.org/level-concat-iterator/-/level-concat-iterator-2.0.1.tgz",
			"integrity": "sha512-OTKKOqeav2QWcERMJR7IS9CUo1sHnke2C0gkSmcR7QuEtFNLLzHQAvnMw8ykvEcv0Qtkg0p7FOwP1v9e5Smdcw=="
		},
		"level-errors": {
			"version": "2.0.1",
			"resolved": "https://registry.npmjs.org/level-errors/-/level-errors-2.0.1.tgz",
			"integrity": "sha512-UVprBJXite4gPS+3VznfgDSU8PTRuVX0NXwoWW50KLxd2yw4Y1t2JUR5In1itQnudZqRMT9DlAM3Q//9NCjCFw==",
			"requires": {
				"errno": "~0.1.1"
			}
		},
		"level-iterator-stream": {
			"version": "4.0.2",
			"resolved": "https://registry.npmjs.org/level-iterator-stream/-/level-iterator-stream-4.0.2.tgz",
			"integrity": "sha512-ZSthfEqzGSOMWoUGhTXdX9jv26d32XJuHz/5YnuHZzH6wldfWMOVwI9TBtKcya4BKTyTt3XVA0A3cF3q5CY30Q==",
			"requires": {
				"inherits": "^2.0.4",
				"readable-stream": "^3.4.0",
				"xtend": "^4.0.2"
			}
		},
		"level-mem": {
			"version": "5.0.1",
			"resolved": "https://registry.npmjs.org/level-mem/-/level-mem-5.0.1.tgz",
			"integrity": "sha512-qd+qUJHXsGSFoHTziptAKXoLX87QjR7v2KMbqncDXPxQuCdsQlzmyX+gwrEHhlzn08vkf8TyipYyMmiC6Gobzg==",
			"requires": {
				"level-packager": "^5.0.3",
				"memdown": "^5.0.0"
			}
		},
		"level-packager": {
			"version": "5.1.1",
			"resolved": "https://registry.npmjs.org/level-packager/-/level-packager-5.1.1.tgz",
			"integrity": "sha512-HMwMaQPlTC1IlcwT3+swhqf/NUO+ZhXVz6TY1zZIIZlIR0YSn8GtAAWmIvKjNY16ZkEg/JcpAuQskxsXqC0yOQ==",
			"requires": {
				"encoding-down": "^6.3.0",
				"levelup": "^4.3.2"
			}
		},
		"level-supports": {
			"version": "1.0.1",
			"resolved": "https://registry.npmjs.org/level-supports/-/level-supports-1.0.1.tgz",
			"integrity": "sha512-rXM7GYnW8gsl1vedTJIbzOrRv85c/2uCMpiiCzO2fndd06U/kUXEEU9evYn4zFggBOg36IsBW8LzqIpETwwQzg==",
			"requires": {
				"xtend": "^4.0.2"
			}
		},
		"level-ws": {
			"version": "2.0.0",
			"resolved": "https://registry.npmjs.org/level-ws/-/level-ws-2.0.0.tgz",
			"integrity": "sha512-1iv7VXx0G9ec1isqQZ7y5LmoZo/ewAsyDHNA8EFDW5hqH2Kqovm33nSFkSdnLLAK+I5FlT+lo5Cw9itGe+CpQA==",
			"requires": {
				"inherits": "^2.0.3",
				"readable-stream": "^3.1.0",
				"xtend": "^4.0.1"
			}
		},
		"levelup": {
			"version": "4.4.0",
			"resolved": "https://registry.npmjs.org/levelup/-/levelup-4.4.0.tgz",
			"integrity": "sha512-94++VFO3qN95cM/d6eBXvd894oJE0w3cInq9USsyQzzoJxmiYzPAocNcuGCPGGjoXqDVJcr3C1jzt1TSjyaiLQ==",
			"requires": {
				"deferred-leveldown": "~5.3.0",
				"level-errors": "~2.0.0",
				"level-iterator-stream": "~4.0.0",
				"level-supports": "~1.0.0",
				"xtend": "~4.0.0"
			}
		},
		"lodash": {
			"version": "4.17.21",
			"resolved": "https://registry.npmjs.org/lodash/-/lodash-4.17.21.tgz",
			"integrity": "sha512-v2kDEe57lecTulaDIuNTPy3Ry4gLGJ6Z1O3vE1krgXZNrsQ+LFTGHVxVjcXPs17LhbZVGedAJv8XZ1tvj5FvSg=="
		},
		"lru-cache": {
			"version": "5.1.1",
			"resolved": "https://registry.npmjs.org/lru-cache/-/lru-cache-5.1.1.tgz",
			"integrity": "sha512-KpNARQA3Iwv+jTA0utUVVbrh+Jlrr1Fv0e56GGzAFOXN7dk/FviaDW8LHmK52DlcH4WP2n6gI8vN1aesBFgo9w==",
			"requires": {
				"yallist": "^3.0.2"
			}
		},
		"ltgt": {
			"version": "2.2.1",
			"resolved": "https://registry.npmjs.org/ltgt/-/ltgt-2.2.1.tgz",
			"integrity": "sha1-81ypHEk/e3PaDgdJUwTxezH4fuU="
		},
		"mcl-wasm": {
			"version": "0.7.8",
			"resolved": "https://registry.npmjs.org/mcl-wasm/-/mcl-wasm-0.7.8.tgz",
			"integrity": "sha512-qNHlYO6wuEtSoH5A8TcZfCEHtw8gGPqF6hLZpQn2SVd/Mck0ELIKOkmj072D98S9B9CI/jZybTUC96q1P2/ZDw==",
			"requires": {
				"typescript": "^4.3.4"
			}
		},
		"md5.js": {
			"version": "1.3.5",
			"resolved": "https://registry.npmjs.org/md5.js/-/md5.js-1.3.5.tgz",
			"integrity": "sha512-xitP+WxNPcTTOgnTJcrhM0xvdPepipPSf3I8EIpGKeFLjt3PlJLIDG3u8EX53ZIubkb+5U2+3rELYpEhHhzdkg==",
			"requires": {
				"hash-base": "^3.0.0",
				"inherits": "^2.0.1",
				"safe-buffer": "^5.1.2"
			}
		},
		"memdown": {
			"version": "5.1.0",
			"resolved": "https://registry.npmjs.org/memdown/-/memdown-5.1.0.tgz",
			"integrity": "sha512-B3J+UizMRAlEArDjWHTMmadet+UKwHd3UjMgGBkZcKAxAYVPS9o0Yeiha4qvz7iGiL2Sb3igUft6p7nbFWctpw==",
			"requires": {
				"abstract-leveldown": "~6.2.1",
				"functional-red-black-tree": "~1.0.1",
				"immediate": "~3.2.3",
				"inherits": "~2.0.1",
				"ltgt": "~2.2.0",
				"safe-buffer": "~5.2.0"
			},
			"dependencies": {
				"abstract-leveldown": {
					"version": "6.2.3",
					"resolved": "https://registry.npmjs.org/abstract-leveldown/-/abstract-leveldown-6.2.3.tgz",
					"integrity": "sha512-BsLm5vFMRUrrLeCcRc+G0t2qOaTzpoJQLOubq2XM72eNpjF5UdU5o/5NvlNhx95XHcAvcl8OMXr4mlg/fRgUXQ==",
					"requires": {
						"buffer": "^5.5.0",
						"immediate": "^3.2.3",
						"level-concat-iterator": "~2.0.0",
						"level-supports": "~1.0.0",
						"xtend": "~4.0.0"
					}
				},
				"immediate": {
					"version": "3.2.3",
					"resolved": "https://registry.npmjs.org/immediate/-/immediate-3.2.3.tgz",
					"integrity": "sha1-0UD6j2FGWb1lQSMwl92qwlzdmRw="
				}
			}
		},
		"merkle-patricia-tree": {
			"version": "4.2.0",
			"resolved": "https://registry.npmjs.org/merkle-patricia-tree/-/merkle-patricia-tree-4.2.0.tgz",
			"integrity": "sha512-0sBVXs7z1Q1/kxzWZ3nPnxSPiaHKF/f497UQzt9O7isRcS10tel9jM/4TivF6Jv7V1yFq4bWyoATxbDUOen5vQ==",
			"requires": {
				"@types/levelup": "^4.3.0",
				"ethereumjs-util": "^7.0.10",
				"level-mem": "^5.0.1",
				"level-ws": "^2.0.0",
				"readable-stream": "^3.6.0",
				"rlp": "^2.2.4",
				"semaphore-async-await": "^1.5.1"
			},
			"dependencies": {
				"@types/bn.js": {
					"version": "5.1.0",
					"resolved": "https://registry.npmjs.org/@types/bn.js/-/bn.js-5.1.0.tgz",
					"integrity": "sha512-QSSVYj7pYFN49kW77o2s9xTCwZ8F2xLbjLLSEVh8D2F4JUhZtPAGOFLTD+ffqksBx/u4cE/KImFjyhqCjn/LIA==",
					"requires": {
						"@types/node": "*"
					}
				},
				"bn.js": {
					"version": "5.2.0",
					"resolved": "https://registry.npmjs.org/bn.js/-/bn.js-5.2.0.tgz",
					"integrity": "sha512-D7iWRBvnZE8ecXiLj/9wbxH7Tk79fAh8IHaTNq1RWRixsS02W+5qS+iE9yq6RYl0asXx5tw0bLhmT5pIfbSquw=="
				},
				"ethereumjs-util": {
					"version": "7.1.0",
					"resolved": "https://registry.npmjs.org/ethereumjs-util/-/ethereumjs-util-7.1.0.tgz",
					"integrity": "sha512-kR+vhu++mUDARrsMMhsjjzPduRVAeundLGXucGRHF3B4oEltOUspfgCVco4kckucj3FMlLaZHUl9n7/kdmr6Tw==",
					"requires": {
						"@types/bn.js": "^5.1.0",
						"bn.js": "^5.1.2",
						"create-hash": "^1.1.2",
						"ethereum-cryptography": "^0.1.3",
						"ethjs-util": "0.1.6",
						"rlp": "^2.2.4"
					}
				}
			}
		},
		"miller-rabin": {
			"version": "4.0.1",
			"resolved": "https://registry.npmjs.org/miller-rabin/-/miller-rabin-4.0.1.tgz",
			"integrity": "sha512-115fLhvZVqWwHPbClyntxEVfVDfl9DLLTuJvq3g2O/Oxi8AiNouAHvDSzHS0viUJc+V5vm3eq91Xwqn9dp4jRA==",
			"requires": {
				"bn.js": "^4.0.0",
				"brorand": "^1.0.1"
			},
			"dependencies": {
				"bn.js": {
					"version": "4.12.0",
					"resolved": "https://registry.npmjs.org/bn.js/-/bn.js-4.12.0.tgz",
					"integrity": "sha512-c98Bf3tPniI+scsdk237ku1Dc3ujXQTSgyiPUDEOe7tRkhrqridvh8klBv0HCEso1OLOYcHuCv/cS6DNxKH+ZA=="
				}
			}
		},
		"minimalistic-assert": {
			"version": "1.0.1",
			"resolved": "https://registry.npmjs.org/minimalistic-assert/-/minimalistic-assert-1.0.1.tgz",
			"integrity": "sha512-UtJcAD4yEaGtjPezWuO9wC4nwUnVH/8/Im3yEHQP4b67cXlD/Qr9hdITCU1xDbSEXg2XKNaP8jsReV7vQd00/A=="
		},
		"minimalistic-crypto-utils": {
			"version": "1.0.1",
			"resolved": "https://registry.npmjs.org/minimalistic-crypto-utils/-/minimalistic-crypto-utils-1.0.1.tgz",
			"integrity": "sha1-9sAMHAsIIkblxNmd+4x8CDsrWCo="
		},
		"ms": {
			"version": "2.0.0",
			"resolved": "https://registry.npmjs.org/ms/-/ms-2.0.0.tgz",
			"integrity": "sha1-VgiurfwAvmwpAd9fmGF4jeDVl8g="
		},
		"node-addon-api": {
			"version": "2.0.2",
			"resolved": "https://registry.npmjs.org/node-addon-api/-/node-addon-api-2.0.2.tgz",
			"integrity": "sha512-Ntyt4AIXyaLIuMHF6IOoTakB3K+RWxwtsHNRxllEoA6vPwP9o4866g6YWDLUdnucilZhmkxiHwHr11gAENw+QA=="
		},
		"node-gyp-build": {
			"version": "4.2.3",
			"resolved": "https://registry.npmjs.org/node-gyp-build/-/node-gyp-build-4.2.3.tgz",
			"integrity": "sha512-MN6ZpzmfNCRM+3t57PTJHgHyw/h4OWnZ6mR8P5j/uZtqQr46RRuDE/P+g3n0YR/AiYXeWixZZzaip77gdICfRg=="
		},
		"object-inspect": {
			"version": "1.11.0",
			"resolved": "https://registry.npmjs.org/object-inspect/-/object-inspect-1.11.0.tgz",
			"integrity": "sha512-jp7ikS6Sd3GxQfZJPyH3cjcbJF6GZPClgdV+EFygjFLQ5FmW/dRUnTd9PQ9k0JhoNDabWFbpF1yCdSWCC6gexg=="
		},
		"object-keys": {
			"version": "1.1.1",
			"resolved": "https://registry.npmjs.org/object-keys/-/object-keys-1.1.1.tgz",
			"integrity": "sha512-NuAESUOUMrlIXOfHKzD6bpPu3tYt3xvjNdRIQ+FeT0lNb4K8WR70CaDxhuNguS2XG+GjkyMwOzsN5ZktImfhLA=="
		},
		"object.assign": {
			"version": "4.1.2",
			"resolved": "https://registry.npmjs.org/object.assign/-/object.assign-4.1.2.tgz",
			"integrity": "sha512-ixT2L5THXsApyiUPYKmW+2EHpXXe5Ii3M+f4e+aJFAHao5amFRW6J0OO6c/LU8Be47utCx2GL89hxGB6XSmKuQ==",
			"requires": {
				"call-bind": "^1.0.0",
				"define-properties": "^1.1.3",
				"has-symbols": "^1.0.1",
				"object-keys": "^1.1.1"
			}
		},
		"object.getownpropertydescriptors": {
			"version": "2.1.2",
			"resolved": "https://registry.npmjs.org/object.getownpropertydescriptors/-/object.getownpropertydescriptors-2.1.2.tgz",
			"integrity": "sha512-WtxeKSzfBjlzL+F9b7M7hewDzMwy+C8NRssHd1YrNlzHzIDrXcXiNOMrezdAEM4UXixgV+vvnyBeN7Rygl2ttQ==",
			"requires": {
				"call-bind": "^1.0.2",
				"define-properties": "^1.1.3",
				"es-abstract": "^1.18.0-next.2"
			}
		},
		"pbkdf2": {
			"version": "3.1.2",
			"resolved": "https://registry.npmjs.org/pbkdf2/-/pbkdf2-3.1.2.tgz",
			"integrity": "sha512-iuh7L6jA7JEGu2WxDwtQP1ddOpaJNC4KlDEFfdQajSGgGPNi4OyDc2R7QnbY2bR9QjBVGwgvTdNJZoE7RaxUMA==",
			"requires": {
				"create-hash": "^1.1.2",
				"create-hmac": "^1.1.4",
				"ripemd160": "^2.0.1",
				"safe-buffer": "^5.0.1",
				"sha.js": "^2.4.8"
			}
		},
		"printj": {
			"version": "1.1.2",
			"resolved": "https://registry.npmjs.org/printj/-/printj-1.1.2.tgz",
			"integrity": "sha512-zA2SmoLaxZyArQTOPj5LXecR+RagfPSU5Kw1qP+jkWeNlrq+eJZyY2oS68SU1Z/7/myXM4lo9716laOFAVStCQ=="
		},
		"prr": {
			"version": "1.0.1",
			"resolved": "https://registry.npmjs.org/prr/-/prr-1.0.1.tgz",
			"integrity": "sha1-0/wRS6BplaRexok/SEzrHXj19HY="
		},
		"randombytes": {
			"version": "2.1.0",
			"resolved": "https://registry.npmjs.org/randombytes/-/randombytes-2.1.0.tgz",
			"integrity": "sha512-vYl3iOX+4CKUWuxGi9Ukhie6fsqXqS9FE2Zaic4tNFD2N2QQaXOMFbuKK4QmDHC0JO6B1Zp41J0LpT0oR68amQ==",
			"requires": {
				"safe-buffer": "^5.1.0"
			}
		},
		"readable-stream": {
			"version": "3.6.0",
			"resolved": "https://registry.npmjs.org/readable-stream/-/readable-stream-3.6.0.tgz",
			"integrity": "sha512-BViHy7LKeTz4oNnkcLJ+lVSL6vpiFeX6/d3oSH8zCW7UxP2onchk+vTGB143xuFjHS3deTgkKoXXymXqymiIdA==",
			"requires": {
				"inherits": "^2.0.3",
				"string_decoder": "^1.1.1",
				"util-deprecate": "^1.0.1"
			}
		},
		"ripemd160": {
			"version": "2.0.2",
			"resolved": "https://registry.npmjs.org/ripemd160/-/ripemd160-2.0.2.tgz",
			"integrity": "sha512-ii4iagi25WusVoiC4B4lq7pbXfAp3D9v5CwfkY33vffw2+pkDjY1D8GaN7spsxvCSx8dkPqOZCEZyfxcmJG2IA==",
			"requires": {
				"hash-base": "^3.0.0",
				"inherits": "^2.0.1"
			}
		},
		"rlp": {
			"version": "2.2.6",
			"resolved": "https://registry.npmjs.org/rlp/-/rlp-2.2.6.tgz",
			"integrity": "sha512-HAfAmL6SDYNWPUOJNrM500x4Thn4PZsEy5pijPh40U9WfNk0z15hUYzO9xVIMAdIHdFtD8CBDHd75Td1g36Mjg==",
			"requires": {
				"bn.js": "^4.11.1"
			},
			"dependencies": {
				"bn.js": {
					"version": "4.12.0",
					"resolved": "https://registry.npmjs.org/bn.js/-/bn.js-4.12.0.tgz",
					"integrity": "sha512-c98Bf3tPniI+scsdk237ku1Dc3ujXQTSgyiPUDEOe7tRkhrqridvh8klBv0HCEso1OLOYcHuCv/cS6DNxKH+ZA=="
				}
			}
		},
		"rustbn.js": {
			"version": "0.2.0",
			"resolved": "https://registry.npmjs.org/rustbn.js/-/rustbn.js-0.2.0.tgz",
			"integrity": "sha512-4VlvkRUuCJvr2J6Y0ImW7NvTCriMi7ErOAqWk1y69vAdoNIzCF3yPmgeNzx+RQTLEDFq5sHfscn1MwHxP9hNfA=="
		},
		"safe-buffer": {
			"version": "5.2.1",
			"resolved": "https://registry.npmjs.org/safe-buffer/-/safe-buffer-5.2.1.tgz",
			"integrity": "sha512-rp3So07KcdmmKbGvgaNxQSJr7bGVSVk5S9Eq1F+ppbRo70+YeaDxkw5Dd8NPN+GD6bjnYm2VuPuCXmpuYvmCXQ=="
		},
		"scrypt-js": {
			"version": "3.0.1",
			"resolved": "https://registry.npmjs.org/scrypt-js/-/scrypt-js-3.0.1.tgz",
			"integrity": "sha512-cdwTTnqPu0Hyvf5in5asVdZocVDTNRmR7XEcJuIzMjJeSHybHl7vpB66AzwTaIg6CLSbtjcxc8fqcySfnTkccA=="
		},
		"secp256k1": {
			"version": "4.0.2",
			"resolved": "https://registry.npmjs.org/secp256k1/-/secp256k1-4.0.2.tgz",
			"integrity": "sha512-UDar4sKvWAksIlfX3xIaQReADn+WFnHvbVujpcbr+9Sf/69odMwy2MUsz5CKLQgX9nsIyrjuxL2imVyoNHa3fg==",
			"requires": {
				"elliptic": "^6.5.2",
				"node-addon-api": "^2.0.0",
				"node-gyp-build": "^4.2.0"
			}
		},
		"semaphore-async-await": {
			"version": "1.5.1",
			"resolved": "https://registry.npmjs.org/semaphore-async-await/-/semaphore-async-await-1.5.1.tgz",
			"integrity": "sha1-hXvvXjZEYBykuVcLh+nfXKEpdPo="
		},
		"setimmediate": {
			"version": "1.0.5",
			"resolved": "https://registry.npmjs.org/setimmediate/-/setimmediate-1.0.5.tgz",
			"integrity": "sha1-KQy7Iy4waULX1+qbg3Mqt4VvgoU="
		},
		"sha.js": {
			"version": "2.4.11",
			"resolved": "https://registry.npmjs.org/sha.js/-/sha.js-2.4.11.tgz",
			"integrity": "sha512-QMEp5B7cftE7APOjk5Y6xgrbWu+WkLVQwk8JNjZ8nKRciZaByEW6MubieAiToS7+dwvrjGhH8jRXz3MVd0AYqQ==",
			"requires": {
				"inherits": "^2.0.1",
				"safe-buffer": "^5.0.1"
			}
		},
		"side-channel": {
			"version": "1.0.4",
			"resolved": "https://registry.npmjs.org/side-channel/-/side-channel-1.0.4.tgz",
			"integrity": "sha512-q5XPytqFEIKHkGdiMIrY10mvLRvnQh42/+GoBlFW3b2LXLE2xxJpZFdm94we0BaoV3RwJyGqg5wS7epxTv0Zvw==",
			"requires": {
				"call-bind": "^1.0.0",
				"get-intrinsic": "^1.0.2",
				"object-inspect": "^1.9.0"
			}
		},
		"string.prototype.trimend": {
			"version": "1.0.4",
			"resolved": "https://registry.npmjs.org/string.prototype.trimend/-/string.prototype.trimend-1.0.4.tgz",
			"integrity": "sha512-y9xCjw1P23Awk8EvTpcyL2NIr1j7wJ39f+k6lvRnSMz+mz9CGz9NYPelDk42kOz6+ql8xjfK8oYzy3jAP5QU5A==",
			"requires": {
				"call-bind": "^1.0.2",
				"define-properties": "^1.1.3"
			}
		},
		"string.prototype.trimstart": {
			"version": "1.0.4",
			"resolved": "https://registry.npmjs.org/string.prototype.trimstart/-/string.prototype.trimstart-1.0.4.tgz",
			"integrity": "sha512-jh6e984OBfvxS50tdY2nRZnoC5/mLFKOREQfw8t5yytkoUsJRNxvI/E39qu1sD0OtWI3OC0XgKSmcWwziwYuZw==",
			"requires": {
				"call-bind": "^1.0.2",
				"define-properties": "^1.1.3"
			}
		},
		"string_decoder": {
			"version": "1.3.0",
			"resolved": "https://registry.npmjs.org/string_decoder/-/string_decoder-1.3.0.tgz",
			"integrity": "sha512-hkRX8U1WjJFd8LsDJ2yQ/wWWxaopEsABU1XfkM8A+j0+85JAGppt16cr1Whg6KIbb4okU6Mql6BOj+uup/wKeA==",
			"requires": {
				"safe-buffer": "~5.2.0"
			}
		},
		"strip-hex-prefix": {
			"version": "1.0.0",
			"resolved": "https://registry.npmjs.org/strip-hex-prefix/-/strip-hex-prefix-1.0.0.tgz",
			"integrity": "sha1-DF8VX+8RUTczd96du1iNoFUA428=",
			"requires": {
				"is-hex-prefixed": "1.0.0"
			}
		},
		"typescript": {
			"version": "4.3.5",
			"resolved": "https://registry.npmjs.org/typescript/-/typescript-4.3.5.tgz",
			"integrity": "sha512-DqQgihaQ9cUrskJo9kIyW/+g0Vxsk8cDtZ52a3NGh0YNTfpUSArXSohyUGnvbPazEPLu398C0UxmKSOrPumUzA=="
		},
		"unbox-primitive": {
			"version": "1.0.1",
			"resolved": "https://registry.npmjs.org/unbox-primitive/-/unbox-primitive-1.0.1.tgz",
			"integrity": "sha512-tZU/3NqK3dA5gpE1KtyiJUrEB0lxnGkMFHptJ7q6ewdZ8s12QrODwNbhIJStmJkd1QDXa1NRA8aF2A1zk/Ypyw==",
			"requires": {
				"function-bind": "^1.1.1",
				"has-bigints": "^1.0.1",
				"has-symbols": "^1.0.2",
				"which-boxed-primitive": "^1.0.2"
			}
		},
		"util-deprecate": {
			"version": "1.0.2",
			"resolved": "https://registry.npmjs.org/util-deprecate/-/util-deprecate-1.0.2.tgz",
			"integrity": "sha1-RQ1Nyfpw3nMnYvvS1KKJgUGaDM8="
		},
		"util.promisify": {
			"version": "1.1.1",
			"resolved": "https://registry.npmjs.org/util.promisify/-/util.promisify-1.1.1.tgz",
			"integrity": "sha512-/s3UsZUrIfa6xDhr7zZhnE9SLQ5RIXyYfiVnMMyMDzOc8WhWN4Nbh36H842OyurKbCDAesZOJaVyvmSl6fhGQw==",
			"requires": {
				"call-bind": "^1.0.0",
				"define-properties": "^1.1.3",
				"for-each": "^0.3.3",
				"has-symbols": "^1.0.1",
				"object.getownpropertydescriptors": "^2.1.1"
			}
		},
		"which-boxed-primitive": {
			"version": "1.0.2",
			"resolved": "https://registry.npmjs.org/which-boxed-primitive/-/which-boxed-primitive-1.0.2.tgz",
			"integrity": "sha512-bwZdv0AKLpplFY2KZRX6TvyuN7ojjr7lwkg6ml0roIy9YeuSr7JS372qlNW18UQYzgYK9ziGcerWqZOmEn9VNg==",
			"requires": {
				"is-bigint": "^1.0.1",
				"is-boolean-object": "^1.1.0",
				"is-number-object": "^1.0.4",
				"is-string": "^1.0.5",
				"is-symbol": "^1.0.3"
			}
		},
		"xtend": {
			"version": "4.0.2",
			"resolved": "https://registry.npmjs.org/xtend/-/xtend-4.0.2.tgz",
			"integrity": "sha512-LKYU1iAXJXUgAXn9URjiu+MWhyUXHsvfp7mcuYm9dSUKK0/CjtrUwFAxD82/mCWbtLsGjFIad0wIsod4zrTAEQ=="
		},
		"yallist": {
			"version": "3.1.1",
			"resolved": "https://registry.npmjs.org/yallist/-/yallist-3.1.1.tgz",
			"integrity": "sha512-a4UGQaWPH59mOXUYnAG2ewncQS4i4F43Tv3JoAM+s2VDAmS9NsK8GpDMLrCHPksFT7h3K6TOoUNn2pb7RoXx4g=="
		}
	}
}<|MERGE_RESOLUTION|>--- conflicted
+++ resolved
@@ -13,8 +13,6 @@
 				"@ethereumjs/tx": "^3.3.0",
 				"ethereumjs-util": "^7.1.0",
 				"merkle-patricia-tree": "^4.2.0"
-<<<<<<< HEAD
-=======
 			},
 			"dependencies": {
 				"@ethereumjs/common": {
@@ -61,7 +59,6 @@
 						"rlp": "^2.2.4"
 					}
 				}
->>>>>>> 3c9cf8c5
 			}
 		},
 		"@ethereumjs/blockchain": {
@@ -78,8 +75,6 @@
 				"lru-cache": "^5.1.1",
 				"rlp": "^2.2.4",
 				"semaphore-async-await": "^1.5.1"
-<<<<<<< HEAD
-=======
 			},
 			"dependencies": {
 				"@ethereumjs/common": {
@@ -117,7 +112,6 @@
 						"rlp": "^2.2.4"
 					}
 				}
->>>>>>> 3c9cf8c5
 			}
 		},
 		"@ethereumjs/common": {
@@ -127,8 +121,6 @@
 			"requires": {
 				"crc-32": "^1.2.0",
 				"ethereumjs-util": "^7.1.0"
-<<<<<<< HEAD
-=======
 			},
 			"dependencies": {
 				"@types/bn.js": {
@@ -157,7 +149,6 @@
 						"rlp": "^2.2.4"
 					}
 				}
->>>>>>> 3c9cf8c5
 			}
 		},
 		"@ethereumjs/ethash": {
@@ -208,8 +199,6 @@
 				"merkle-patricia-tree": "^4.2.0",
 				"rustbn.js": "~0.2.0",
 				"util.promisify": "^1.0.1"
-<<<<<<< HEAD
-=======
 			},
 			"dependencies": {
 				"@ethereumjs/common": {
@@ -256,7 +245,6 @@
 						"rlp": "^2.2.4"
 					}
 				}
->>>>>>> 3c9cf8c5
 			}
 		},
 		"@types/abstract-leveldown": {
@@ -428,15 +416,9 @@
 			}
 		},
 		"core-js-pure": {
-<<<<<<< HEAD
-			"version": "3.16.1",
-			"resolved": "https://registry.npmjs.org/core-js-pure/-/core-js-pure-3.16.1.tgz",
-			"integrity": "sha512-TyofCdMzx0KMhi84mVRS8rL1XsRk2SPUNz2azmth53iRN0/08Uim9fdhQTaZTG1LqaXHYVci4RDHka6WrXfnvg=="
-=======
 			"version": "3.15.2",
 			"resolved": "https://registry.npmjs.org/core-js-pure/-/core-js-pure-3.15.2.tgz",
 			"integrity": "sha512-D42L7RYh1J2grW8ttxoY1+17Y4wXZeKe7uyplAI3FkNQyI5OgBIAjUfFiTPfL1rs0qLpxaabITNbjKl1Sp82tA=="
->>>>>>> 3c9cf8c5
 		},
 		"crc-32": {
 			"version": "1.2.0",
@@ -557,15 +539,9 @@
 			}
 		},
 		"es-abstract": {
-<<<<<<< HEAD
-			"version": "1.18.5",
-			"resolved": "https://registry.npmjs.org/es-abstract/-/es-abstract-1.18.5.tgz",
-			"integrity": "sha512-DDggyJLoS91CkJjgauM5c0yZMjiD1uK3KcaCeAmffGwZ+ODWzOkPN4QwRbsK5DOFf06fywmyLci3ZD8jLGhVYA==",
-=======
 			"version": "1.18.3",
 			"resolved": "https://registry.npmjs.org/es-abstract/-/es-abstract-1.18.3.tgz",
 			"integrity": "sha512-nQIr12dxV7SSxE6r6f1l3DtAeEYdsGpps13dR0TwJg1S8gyp4ZPgy3FZcHBgbiQqnoqSTb+oC+kO4UQ0C/J8vw==",
->>>>>>> 3c9cf8c5
 			"requires": {
 				"call-bind": "^1.0.2",
 				"es-to-primitive": "^1.2.1",
@@ -578,11 +554,7 @@
 				"is-negative-zero": "^2.0.1",
 				"is-regex": "^1.1.3",
 				"is-string": "^1.0.6",
-<<<<<<< HEAD
-				"object-inspect": "^1.11.0",
-=======
 				"object-inspect": "^1.10.3",
->>>>>>> 3c9cf8c5
 				"object-keys": "^1.1.1",
 				"object.assign": "^4.1.2",
 				"string.prototype.trimend": "^1.0.4",
@@ -805,19 +777,6 @@
 			}
 		},
 		"is-bigint": {
-<<<<<<< HEAD
-			"version": "1.0.3",
-			"resolved": "https://registry.npmjs.org/is-bigint/-/is-bigint-1.0.3.tgz",
-			"integrity": "sha512-ZU538ajmYJmzysE5yU4Y7uIrPQ2j704u+hXFiIPQExpqzzUbpe5jCPdTfmz7jXRxZdvjY3KZ3ZNenoXQovX+Dg=="
-		},
-		"is-boolean-object": {
-			"version": "1.1.2",
-			"resolved": "https://registry.npmjs.org/is-boolean-object/-/is-boolean-object-1.1.2.tgz",
-			"integrity": "sha512-gDYaKHJmnj4aWxyj6YHyXVpdQawtVLHU5cb+eztPGczf6cjuTdwve5ZIEfgXqH4e57An1D1AKf8CZ3kYrQRqYA==",
-			"requires": {
-				"call-bind": "^1.0.2",
-				"has-tostringtag": "^1.0.0"
-=======
 			"version": "1.0.2",
 			"resolved": "https://registry.npmjs.org/is-bigint/-/is-bigint-1.0.2.tgz",
 			"integrity": "sha512-0JV5+SOCQkIdzjBK9buARcV804Ddu7A0Qet6sHi3FimE9ne6m4BGQZfRn+NZiXbBk4F4XmHfDZIipLj9pX8dSA=="
@@ -828,7 +787,6 @@
 			"integrity": "sha512-bXdQWkECBUIAcCkeH1unwJLIpZYaa5VvuygSyS/c2lf719mTKZDU5UdDRlpd01UjADgmW8RfqaP+mRaVPdr/Ng==",
 			"requires": {
 				"call-bind": "^1.0.2"
->>>>>>> 3c9cf8c5
 			}
 		},
 		"is-callable": {
@@ -837,18 +795,9 @@
 			"integrity": "sha512-nsuwtxZfMX67Oryl9LCQ+upnC0Z0BgpwntpS89m1H/TLF0zNfzfLMV/9Wa/6MZsj0acpEjAO0KF1xT6ZdLl95w=="
 		},
 		"is-date-object": {
-<<<<<<< HEAD
-			"version": "1.0.5",
-			"resolved": "https://registry.npmjs.org/is-date-object/-/is-date-object-1.0.5.tgz",
-			"integrity": "sha512-9YQaSxsAiSwcvS33MBk3wTCVnWK+HhF8VZR2jRxehM16QcVOdHqPn4VPHmRK4lSr38n9JriurInLcP90xsYNfQ==",
-			"requires": {
-				"has-tostringtag": "^1.0.0"
-			}
-=======
 			"version": "1.0.4",
 			"resolved": "https://registry.npmjs.org/is-date-object/-/is-date-object-1.0.4.tgz",
 			"integrity": "sha512-/b4ZVsG7Z5XVtIxs/h9W8nvfLgSAyKYdtGWQLbqy6jA1icmgjf8WCoTKgeS4wy5tYaPePouzFMANbnj94c2Z+A=="
->>>>>>> 3c9cf8c5
 		},
 		"is-hex-prefixed": {
 			"version": "1.0.0",
@@ -861,31 +810,6 @@
 			"integrity": "sha512-2z6JzQvZRa9A2Y7xC6dQQm4FSTSTNWjKIYYTt4246eMTJmIo0Q+ZyOsU66X8lxK1AbB92dFeglPLrhwpeRKO6w=="
 		},
 		"is-number-object": {
-<<<<<<< HEAD
-			"version": "1.0.6",
-			"resolved": "https://registry.npmjs.org/is-number-object/-/is-number-object-1.0.6.tgz",
-			"integrity": "sha512-bEVOqiRcvo3zO1+G2lVMy+gkkEm9Yh7cDMRusKKu5ZJKPUYSJwICTKZrNKHA2EbSP0Tu0+6B/emsYNHZyn6K8g==",
-			"requires": {
-				"has-tostringtag": "^1.0.0"
-			}
-		},
-		"is-regex": {
-			"version": "1.1.4",
-			"resolved": "https://registry.npmjs.org/is-regex/-/is-regex-1.1.4.tgz",
-			"integrity": "sha512-kvRdxDsxZjhzUX07ZnLydzS1TU/TJlTUHHY4YLL87e37oUA49DfkLqgy+VjFocowy29cKvcSiu+kIv728jTTVg==",
-			"requires": {
-				"call-bind": "^1.0.2",
-				"has-tostringtag": "^1.0.0"
-			}
-		},
-		"is-string": {
-			"version": "1.0.7",
-			"resolved": "https://registry.npmjs.org/is-string/-/is-string-1.0.7.tgz",
-			"integrity": "sha512-tE2UXzivje6ofPW7l23cjDOMa09gb7xlAqG6jG5ej6uPV32TlWP3NKPigtaGeHNu9fohccRYvIiZMfOOnOYUtg==",
-			"requires": {
-				"has-tostringtag": "^1.0.0"
-			}
-=======
 			"version": "1.0.5",
 			"resolved": "https://registry.npmjs.org/is-number-object/-/is-number-object-1.0.5.tgz",
 			"integrity": "sha512-RU0lI/n95pMoUKu9v1BZP5MBcZuNSVJkMkAG2dJqC4z2GlkGUNeH68SuHuBKBD/XFe+LHZ+f9BKkLET60Niedw=="
@@ -903,7 +827,6 @@
 			"version": "1.0.6",
 			"resolved": "https://registry.npmjs.org/is-string/-/is-string-1.0.6.tgz",
 			"integrity": "sha512-2gdzbKUuqtQ3lYNrUTQYoClPhm7oQu4UdpSZMp1/DGgkHBT8E2Z1l0yMdb6D4zNAxwDiMv8MdulKROJGNl0Q0w=="
->>>>>>> 3c9cf8c5
 		},
 		"is-symbol": {
 			"version": "1.0.4",
