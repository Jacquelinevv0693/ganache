{
  "name": "ganache-core",
  "version": "1.0.1",
  "main": "./index.js",
  "directories": {
    "lib": "./lib"
  },
  "scripts": {
    "test": "mocha"
  },
  "dependencies": {
    "async": "~1.5.0",
    "bip39": "~2.2.0",
    "cachedown": "^1.0.0",
    "chai": "^3.5.0",
    "ethereumjs-account": "~2.0.4",
    "ethereumjs-block": "~1.2.2",
    "ethereumjs-tx": "^1.3.0",
    "ethereumjs-util": "~5.1.0",
    "ethereumjs-vm": "~2.0.1",
    "ethereumjs-wallet": "~0.6.0",
    "fake-merkle-patricia-tree": "~1.0.1",
    "heap": "~0.2.6",
    "js-scrypt": "^0.2.0",
    "level-sublevel": "^6.6.1",
    "levelup": "^1.1.0",
    "localstorage-down": "^0.6.7",
    "merkle-patricia-tree": "^2.1.2",
    "mocha": "~2.2.5",
    "on-build-webpack": "^0.1.0",
    "prepend-file": "^1.3.1",
    "seedrandom": "~2.4.2",
<<<<<<< HEAD
    "shelljs": "~0.6.0",
    "solc": "0.4.6",
    "web3": "~0.18.2",
=======
    "shebang-loader": "0.0.1",
    "solc": "0.4.8",
    "temp": "^0.8.3",
    "tmp": "0.0.31",
    "web3": "^0.19.1",
>>>>>>> 65e4a999
    "web3-provider-engine": "~8.1.0",
    "webpack": "^2.2.1",
    "yargs": "^7.0.2"
  },
  "repository": {
    "type": "git",
    "url": "https://github.com/trufflesuite/ganache-core"
  }
}<|MERGE_RESOLUTION|>--- conflicted
+++ resolved
@@ -30,17 +30,11 @@
     "on-build-webpack": "^0.1.0",
     "prepend-file": "^1.3.1",
     "seedrandom": "~2.4.2",
-<<<<<<< HEAD
-    "shelljs": "~0.6.0",
-    "solc": "0.4.6",
-    "web3": "~0.18.2",
-=======
     "shebang-loader": "0.0.1",
     "solc": "0.4.8",
     "temp": "^0.8.3",
     "tmp": "0.0.31",
     "web3": "^0.19.1",
->>>>>>> 65e4a999
     "web3-provider-engine": "~8.1.0",
     "webpack": "^2.2.1",
     "yargs": "^7.0.2"
