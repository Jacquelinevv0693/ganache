{
  "name": "root",
  "author": "David Murdoch <david@trufflesuite.com> (https://davidmurdoch.com)",
  "private": true,
  "engines": {
    "node": ">=10.13.0 <=14.16.0",
    "npm": ">=6.4.1"
  },
  "scripts": {
    "build": "npm run tsc && cross-env NODE_OPTIONS=--max_old_space_size=4096 lerna run build",
    "clean": "npm run tsc.clean && npx lerna clean -y && npx shx rm -rf node_modules",
    "create": "ts-node scripts/create",
    "docs.build": "shx cp -r src/packages/ganache/dist/web/* docs/assets/js/ganache && lerna run docs.build && ts-node scripts/build-docs/",
    "docs.preview": "lerna run docs.preview",
<<<<<<< HEAD
    "postinstall": "lerna bootstrap && npx patch-package && ts-node scripts/link-ts-references.ts && npm run tsc && ts-node scripts/postinstall && lerna run copyassets",
=======
    "postinstall": "ts-node scripts/postinstall",
>>>>>>> 5cbf4e2c
    "reinstall": "npm run clean && npm install",
    "release": "npm run tsc.clean && npm run tsc && npm test && npm run build && lerna publish --yes --canary --no-git-reset --preid canary --dist-tag canary --force-publish --exact && npm run docs.build",
    "prepublishOnly": "ts-node ./scripts/filter-shrinkwrap.ts \"$(lerna list --parseable --scope ganache)\"/npm-shrinkwrap.json",
    "start": "lerna exec --loglevel=silent --scope ganache -- npm run start --silent -- ",
    "test": "lerna exec --concurrency 1 -- npm run test",
    "tsc": "ttsc --build src",
    "tsc.clean": "npx lerna exec -- npx shx rm -rf lib dist typings"
  },
  "devDependencies": {
    "@istanbuljs/nyc-config-typescript": "1.0.1",
    "@types/fs-extra": "9.0.7",
    "@types/mocha": "8.2.2",
    "@types/node": "14.14.31",
    "@types/prettier": "2.2.1",
    "@types/yargs": "16.0.0",
    "@zerollup/ts-transform-paths": "1.7.18",
    "camelcase": "6.2.0",
    "chalk": "4.1.0",
    "cli-highlight": "2.1.10",
    "comment-json": "4.1.0",
    "cross-env": "7.0.2",
    "fs-extra": "9.0.1",
    "git-user-name": "2.0.0",
    "glob": "7.1.6",
    "husky": "5.1.1",
    "into-stream": "6.0.0",
    "lerna": "4.0.0",
    "marked": "2.0.0",
    "mocha": "8.4.0",
    "monaco-editor": "0.22.3",
    "nyc": "15.1.0",
    "prettier": "2.2.1",
    "pretty-quick": "3.1.0",
    "shx": "0.3.3",
    "ts-node": "9.1.1",
    "ts-transformer-inline-file": "0.1.1",
    "fp-ts": "2.10.5",
    "io-ts": "2.2.16",
    "ttypescript": "1.5.12",
    "typescript": "4.1.3",
    "validate-npm-package-name": "3.0.0",
    "yargs": "16.2.0"
  },
  "license": "MIT",
  "husky": {
    "hooks": {
      "pre-commit": "pretty-quick --staged"
    }
  },
  "dependencies": {}
}<|MERGE_RESOLUTION|>--- conflicted
+++ resolved
@@ -12,11 +12,7 @@
     "create": "ts-node scripts/create",
     "docs.build": "shx cp -r src/packages/ganache/dist/web/* docs/assets/js/ganache && lerna run docs.build && ts-node scripts/build-docs/",
     "docs.preview": "lerna run docs.preview",
-<<<<<<< HEAD
     "postinstall": "lerna bootstrap && npx patch-package && ts-node scripts/link-ts-references.ts && npm run tsc && ts-node scripts/postinstall && lerna run copyassets",
-=======
-    "postinstall": "ts-node scripts/postinstall",
->>>>>>> 5cbf4e2c
     "reinstall": "npm run clean && npm install",
     "release": "npm run tsc.clean && npm run tsc && npm test && npm run build && lerna publish --yes --canary --no-git-reset --preid canary --dist-tag canary --force-publish --exact && npm run docs.build",
     "prepublishOnly": "ts-node ./scripts/filter-shrinkwrap.ts \"$(lerna list --parseable --scope ganache)\"/npm-shrinkwrap.json",
