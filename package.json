{
  "name": "ethereumjs-testrpc",
  "version": "3.0.1",
  "bin": {
    "testrpc": "./bin/testrpc"
  },
  "main": "./index.js",
  "directories": {
    "lib": "./lib"
  },
  "scripts": {
    "start": "node ./bin/testrpc",
    "test": "mocha"
  },
  "dependencies": {
<<<<<<< HEAD
    "async": "^1.5.0",
    "bignumber.js": "^2.1.4",
    "bip39": "^2.2.0",
    "ethereumjs-account": "^2.0.4",
    "ethereumjs-block": "^1.2.2",
    "ethereumjs-tx": "^1.1.0",
    "ethereumjs-util": "^4.5.0",
    "ethereumjs-vm": "^2.0.1",
    "ethereumjs-wallet": "^0.6.0",
    "fake-merkle-patricia-tree": "^1.0.1",
    "heap": "^0.2.6",
    "merkle-patricia-tree": "^2.1.2",
    "seedrandom": "^2.4.2",
    "shelljs": "^0.6.0",
    "solc": "^0.4.4",
    "web3": "^0.16.0",
    "web3-provider-engine": "^8.1.0",
    "yargs": "^3.29.0"
=======
    "async": "~1.5.0",
    "bignumber.js": "~2.1.4",
    "bip39": "~2.2.0",
    "ethereumjs-account": "~2.0.4",
    "ethereumjs-block": "~1.2.2",
    "ethereumjs-tx": "1.1.2",
    "ethereumjs-util": "~4.5.0",
    "ethereumjs-vm": "~1.3.0",
    "ethereumjs-wallet": "~0.6.0",
    "fake-merkle-patricia-tree": "~1.0.1",
    "heap": "~0.2.6",
    "merkle-patricia-tree": "~2.1.2",
    "seedrandom": "~2.4.2",
    "shelljs": "~0.6.0",
    "solc": "~0.4.2",
    "web3": "~0.16.0",
    "web3-provider-engine": "~8.1.0",
    "yargs": "~3.29.0"
>>>>>>> 37765c86
  },
  "devDependencies": {
    "eslint": "~3.0.1",
    "eslint-config-standard": "~5.3.5",
    "eslint-plugin-standard": "~1.3.3",
    "mocha": "~2.2.5"
  },
  "repository": {
    "type": "git",
    "url": "https://github.com/ethereumjs/testrpc"
  }
}<|MERGE_RESOLUTION|>--- conflicted
+++ resolved
@@ -13,26 +13,6 @@
     "test": "mocha"
   },
   "dependencies": {
-<<<<<<< HEAD
-    "async": "^1.5.0",
-    "bignumber.js": "^2.1.4",
-    "bip39": "^2.2.0",
-    "ethereumjs-account": "^2.0.4",
-    "ethereumjs-block": "^1.2.2",
-    "ethereumjs-tx": "^1.1.0",
-    "ethereumjs-util": "^4.5.0",
-    "ethereumjs-vm": "^2.0.1",
-    "ethereumjs-wallet": "^0.6.0",
-    "fake-merkle-patricia-tree": "^1.0.1",
-    "heap": "^0.2.6",
-    "merkle-patricia-tree": "^2.1.2",
-    "seedrandom": "^2.4.2",
-    "shelljs": "^0.6.0",
-    "solc": "^0.4.4",
-    "web3": "^0.16.0",
-    "web3-provider-engine": "^8.1.0",
-    "yargs": "^3.29.0"
-=======
     "async": "~1.5.0",
     "bignumber.js": "~2.1.4",
     "bip39": "~2.2.0",
@@ -40,7 +20,7 @@
     "ethereumjs-block": "~1.2.2",
     "ethereumjs-tx": "1.1.2",
     "ethereumjs-util": "~4.5.0",
-    "ethereumjs-vm": "~1.3.0",
+    "ethereumjs-vm": "~2.0.1",
     "ethereumjs-wallet": "~0.6.0",
     "fake-merkle-patricia-tree": "~1.0.1",
     "heap": "~0.2.6",
@@ -51,7 +31,6 @@
     "web3": "~0.16.0",
     "web3-provider-engine": "~8.1.0",
     "yargs": "~3.29.0"
->>>>>>> 37765c86
   },
   "devDependencies": {
     "eslint": "~3.0.1",
