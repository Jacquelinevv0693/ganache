[![npm](https://img.shields.io/npm/v/ganache-core.svg)]()
[![npm](https://img.shields.io/npm/dm/ganache-core.svg)]()
[![Build Status](https://travis-ci.org/trufflesuite/ganache-core.svg?branch=master)](https://travis-ci.org/trufflesuite/ganache-core)
[![Coverage Status](https://coveralls.io/repos/github/trufflesuite/ganache-core/badge.svg?branch=develop)](https://coveralls.io/github/trufflesuite/ganache-core?branch=develop)
# Ganache Core

This is the core code that powers the Ganache application and the the Ganache command line tool.

# INSTALLATION

`ganache-core` is written in JavaScript and distributed as a Node.js package via `npm`. Make sure you have Node.js (>= v8.9.0) installed, and your environment is capable of installing and compiling `npm` modules.

**macOS** Make sure you have the XCode Command Line Tools installed. These are needed in general to be able to compile most C based languages on your machine, as well as many npm modules.

**Windows** See our [Windows install instructions](https://github.com/trufflesuite/ganache-cli/wiki/Installing-ganache-cli-on-Windows).

**Ubuntu/Linux** Follow the basic instructions for installing [Node.js](https://nodejs.org/en/download/package-manager/#debian-and-ubuntu-based-linux-distributions) and make sure that you have `npm` installed, as well as the `build-essential` `apt` package (it supplies `make` which you will need to compile most things). Use the official Node.js packages, *do not use the package supplied by your distribution.*

Using npm:

```Bash
npm install ganache-core
```

or, if you are using [Yarn](https://yarnpkg.com/):

```Bash
yarn add ganache-core
```


# USAGE

As a [Web3](https://github.com/ethereum/web3.js/) provider:

```javascript
const ganache = require("ganache-core");
web3.setProvider(ganache.provider());
```

As an [ethers.js](https://github.com/ethers-io/ethers.js/) provider:

```javascript
const ganache = require("ganache-core");
const provider = new ethers.providers.Web3Provider(ganache.provider());
```

As a general HTTP and WebSocket server:

```javascript
const ganache = require("ganache-core");
const server = ganache.server();
server.listen(port, function(err, blockchain) {...});
```

Both `.provider()` and `.server()` take a single object which allows you to specify behavior of the Ganache instance. This parameter is optional. Available options are:

* `"accounts"`: `Array` of `Object`'s. Each object should have a balance key with a hexadecimal value. The key `secretKey` can also be specified, which represents the account's private key. If no `secretKey`, the address is auto-generated with the given balance. If specified, the key is used to determine the account's address.
* `"debug"`: `boolean` - Output VM opcodes for debugging
* `"blockTime"`: `number` - Specify blockTime in seconds for automatic mining. If you don't specify this flag, ganache will instantly mine a new block for every transaction. Using the `blockTime` option is discouraged unless you have tests which require a specific mining interval.
* `"logger"`: `Object` - Object, like `console`, that implements a `log()` function.
* `"mnemonic"`: Use a specific HD wallet mnemonic to generate initial addresses.
* `"port"`: Port number to listen on when running as a server.
* `"seed"`: Use arbitrary data to generate the HD wallet mnemonic to be used.
* `"default_balance_ether"`: `number` - The default account balance, specified in ether.
* `"total_accounts"`: `number` - Number of accounts to generate at startup.
* `"fork"`: `string` or `object` - When a `string`, same as `--fork` option above. Can also be a Web3 Provider object, optionally used in conjunction with the `fork_block_number` option below.
* `"fork_block_number"`: `string` or `number` - Block number the provider should fork from, when the `fork` option is specified. If the `fork` option is specified as a string including the `@` sign and a block number, the block number in the `fork` parameter takes precedence.
* `"network_id"`: Specify the network id ganache-core will use to identify itself (defaults to the current time or the network id of the forked blockchain if configured)
* `"time"`: `Date` - Date that the first block should start. Use this feature, along with the `evm_increaseTime` method to test time-dependent code.
* `"locked"`: `boolean` - whether or not accounts are locked by default.
* `"unlocked_accounts"`: `Array` - array of addresses or address indexes specifying which accounts should be unlocked.
* `"db_path"`: `String` - Specify a path to a directory to save the chain database. If a database already exists, `ganache-core` will initialize that chain instead of creating a new one.
* `"db"`: `Object` - Specify an alternative database instance, for instance [MemDOWN](https://github.com/level/memdown).
* `"ws"`: Enable a websocket server. This is `true` by default.
* `"account_keys_path"`: `String` - Specifies a file to save accounts and private keys to, for testing.
* `"vmErrorsOnRPCResponse"`: `boolean` - Whether or not to transmit transaction failures as RPC errors. Set to `false` for error reporting behaviour which is compatible with other clients such as geth and Parity. This is `true` by default to replicate the error reporting behavior of previous versions of ganache.
* `"hdPath"`: The hierarchical deterministic path to use when generating accounts. Default: "m/44'/60'/0'/0/"
<<<<<<< HEAD
* `"allowUnlimitedContractSize"`: `boolean` - Allows unlimited contract sizes while debugging. By setting this to `true`, the check within the EVM for contract size limit of 24KB (see [EIP-170](https://git.io/vxZkK)) is bypassed. Setting this to `true` **will** cause `ganache-core` to behave differently than production environments. (default: `false`; **ONLY** set to `true` during debugging).
=======
* `"hardfork"`: Allows to specify which hardfork should be used. Supported hardforks are `byzantium` (default) and `constantinople`
* `"allowUnlimitedContractSize"`: Allows unlimited contract sizes while debugging. By setting this to `true`, the check within the EVM for contract size limit of 24KB (see [EIP-170](https://git.io/vxZkK)) is bypassed. Setting this to `true` **will** cause `ganache-core` to behave differently than production environments. (default: `false`; **ONLY** set to `true` during debugging).
>>>>>>> e2755ae5
* `"gasPrice"`: Sets the default gas price for transactions if not otherwise specified. Must be specified as a hex string in wei. Defaults to `"0x77359400"`, or 2 gwei.
* `"gasLimit"`: Sets the block gas limit. Must be specified as a hex string. Defaults to `"0x6691b7"`.
* `"keepAliveTimeout"`: If using `.server()` - Sets the HTTP server's `keepAliveTimeout` in milliseconds. See the [NodeJS HTTP docs](https://nodejs.org/api/http.html#http_server_keepalivetimeout) for details. `5000` by default.

# IMPLEMENTED METHODS

The RPC methods currently implemented are:

* `bzz_hive` (stub)
* `bzz_info` (stub)
* `debug_traceTransaction`
* `eth_accounts`
* `eth_blockNumber`
* `eth_call`
* `eth_coinbase`
* `eth_estimateGas`
* `eth_gasPrice`
* `eth_getBalance`
* `eth_getBlockByNumber`
* `eth_getBlockByHash`
* `eth_getBlockTransactionCountByHash`
* `eth_getBlockTransactionCountByNumber`
* `eth_getCode` (only supports block number “latest”)
* `eth_getCompilers`
* `eth_getFilterChanges`
* `eth_getFilterLogs`
* `eth_getLogs`
* `eth_getStorageAt`
* `eth_getTransactionByHash`
* `eth_getTransactionByBlockHashAndIndex`
* `eth_getTransactionByBlockNumberAndIndex`
* `eth_getTransactionCount`
* `eth_getTransactionReceipt`
* `eth_hashrate`
* `eth_mining`
* `eth_newBlockFilter`
* `eth_newFilter` (includes log/event filters)
* `eth_protocolVersion`
* `eth_sendTransaction`
* `eth_sendRawTransaction`
* `eth_sign`
* `eth_subscribe` (only for websocket connections. "syncing" subscriptions are not yet supported)
* `eth_unsubscribe` (only for websocket connections. "syncing" subscriptions are not yet supported)
* `eth_syncing`
* `eth_uninstallFilter`
* `net_listening`
* `net_peerCount`
* `net_version`
* `miner_start`
* `miner_stop`
* `personal_listAccounts`
* `personal_lockAccount`
* `personal_newAccount`
* `personal_importRawKey`
* `personal_unlockAccount`
* `personal_sendTransaction`
* `shh_version`
* `rpc_modules`
* `web3_clientVersion`
* `web3_sha3`

There’s also special non-standard methods that aren’t included within the original RPC specification:

* `evm_snapshot` : Snapshot the state of the blockchain at the current block. Takes no parameters. Returns the integer id of the snapshot created.
* `evm_revert` : Revert the state of the blockchain to a previous snapshot. Takes a single parameter, which is the snapshot id to revert to. If no snapshot id is passed it will revert to the latest snapshot. Returns `true`.
* `evm_increaseTime` : Jump forward in time. Takes one parameter, which is the amount of time to increase in seconds. Returns the total time adjustment, in seconds.
* `evm_mine` : Force a block to be mined. Takes one optional parameter, which is the timestamp a block should setup as the mining time. Mines a block independent of whether or not mining is started or stopped.

# UNSUPPORTED METHODS

* `eth_compileSolidity`: If you'd like Solidity compilation in Javascript, please see the [solc-js project](https://github.com/ethereum/solc-js).


# TESTING

Run tests via:

```
$ npm test
```

# LICENSE
[MIT](https://tldrlegal.com/license/mit-license)<|MERGE_RESOLUTION|>--- conflicted
+++ resolved
@@ -76,12 +76,8 @@
 * `"account_keys_path"`: `String` - Specifies a file to save accounts and private keys to, for testing.
 * `"vmErrorsOnRPCResponse"`: `boolean` - Whether or not to transmit transaction failures as RPC errors. Set to `false` for error reporting behaviour which is compatible with other clients such as geth and Parity. This is `true` by default to replicate the error reporting behavior of previous versions of ganache.
 * `"hdPath"`: The hierarchical deterministic path to use when generating accounts. Default: "m/44'/60'/0'/0/"
-<<<<<<< HEAD
-* `"allowUnlimitedContractSize"`: `boolean` - Allows unlimited contract sizes while debugging. By setting this to `true`, the check within the EVM for contract size limit of 24KB (see [EIP-170](https://git.io/vxZkK)) is bypassed. Setting this to `true` **will** cause `ganache-core` to behave differently than production environments. (default: `false`; **ONLY** set to `true` during debugging).
-=======
 * `"hardfork"`: Allows to specify which hardfork should be used. Supported hardforks are `byzantium` (default) and `constantinople`
 * `"allowUnlimitedContractSize"`: Allows unlimited contract sizes while debugging. By setting this to `true`, the check within the EVM for contract size limit of 24KB (see [EIP-170](https://git.io/vxZkK)) is bypassed. Setting this to `true` **will** cause `ganache-core` to behave differently than production environments. (default: `false`; **ONLY** set to `true` during debugging).
->>>>>>> e2755ae5
 * `"gasPrice"`: Sets the default gas price for transactions if not otherwise specified. Must be specified as a hex string in wei. Defaults to `"0x77359400"`, or 2 gwei.
 * `"gasLimit"`: Sets the block gas limit. Must be specified as a hex string. Defaults to `"0x6691b7"`.
 * `"keepAliveTimeout"`: If using `.server()` - Sets the HTTP server's `keepAliveTimeout` in milliseconds. See the [NodeJS HTTP docs](https://nodejs.org/api/http.html#http_server_keepalivetimeout) for details. `5000` by default.
