var to = require("./utils/to.js");
var Account = require("ethereumjs-account");
var Block = require("ethereumjs-block");
var Log = require("./utils/log");
var Receipt = require("./utils/receipt");
var VM = require("ethereumjs-vm");
var RuntimeError = require("./utils/runtimeerror");
var Trie = require("merkle-patricia-tree");
var utils = require("ethereumjs-util");
var async = require("async");
var Heap = require("heap");
var Database = require("./database");
var EventEmitter = require("events");
var _ = require("lodash");

function BlockchainDouble(options) {
  var self = this;
  EventEmitter.apply(self);

  this.options = options = this._applyDefaultOptions(options || {});

  this.logger = options.logger || console;

  this.data = new Database(options);

  if (options.trie != null && options.db_path != null) {
    throw new Error("Can't initialize a TestRPC with a db and a custom trie.");
  }

  this.pending_transactions = [];

  // updated periodically to keep up with the times
  this.blockGasLimit = options.gasLimit;
  this.defaultTransactionGasLimit = options.defaultTransactionGasLimit;
  this.timeAdjustment = 0;
}

const defaultOptions = {
  gasLimit: "0x6691b7",
  defaultTransactionGasLimit: "0x15f90",
  time: null,
  debug: false,
  hardfork: "byzantium",
  allowUnlimitedContractSize: false
};

// inheritence w/ prototype chaining
BlockchainDouble.prototype = Object.create(EventEmitter.prototype);
BlockchainDouble.prototype.constructor = BlockchainDouble;

BlockchainDouble.prototype._applyDefaultOptions = function(options) {
  // We want this function to mutate the options object so that we can report
  // our settings back to our consumer application (e.g., ganache)
  return _.merge(options, defaultOptions, Object.assign({}, options));
};

<<<<<<< HEAD
=======
BlockchainDouble.prototype.getVM = function getVM(root) {
  const self = this;

  let vm = new VM({
    state: this.getStateTrie(root),
    blockchain: {
      // EthereumJS VM needs a blockchain object in order to get block information.
      // When calling getBlock() it will pass a number that's of a Buffer type.
      // Unfortunately, it uses a 64-character buffer (when converted to hex) to
      // represent block numbers as well as block hashes. Since it's very unlikely
      // any block number will get higher than the maximum safe Javascript integer,
      // we can convert this buffer to a number ahead of time before calling our
      // own getBlock(). If the conversion succeeds, we have a block number.
      // If it doesn't, we have a block hash. (Note: Our implementation accepts both.)
      getBlock: function(number, done) {
        try {
          number = to.number(number);
        } catch (e) {
          // Do nothing; must be a block hash.
        }

        self.getBlock(number, done);
      }
    },
    activatePrecompiles: true,
    hardfork: this.options.hardfork,
    allowUnlimitedContractSize: this.options.allowUnlimitedContractSize
  });

  if (this.options.debug === true) {
    // log executed opcodes, including args as hex
    vm.on("step", function(info) {
      var name = info.opcode.name;
      var argsNum = info.opcode.in;
      if (argsNum) {
        var args = info.stack
          .slice(-argsNum)
          .map((arg) => to.hex(arg))
          .join(" ");

        self.logger.log(`${name} ${args}`);
      } else {
        self.logger.log(name);
      }
    });
  }

  return vm;
};

BlockchainDouble.prototype.getLatestStateRoot = function getLatestStateRoot(callback) {
  return this._latestStateRoot;
};

BlockchainDouble.prototype.getStateTrie = function getStateTrie(root) {
  return new Trie(this.database.trie_db, root);
};

>>>>>>> e2755ae5
BlockchainDouble.prototype.initialize = function(accounts, callback) {
  var self = this;

  this.data.initialize(function(err) {
    if (err) {
      return callback(err);
    }

    self.latestBlock(function(err, block) {
      if (err) {
        return callback(err);
      }

      var options = self.options;

      var root = null;

      if (block) {
        root = block.header.stateRoot;
      }

      // I haven't yet found a good way to do this. Getting the trie from the
      // forked blockchain without going through the other setup is a little gross.
      self.stateTrie = self.createStateTrie(self.data.trie_db, root);

      self.vm =
        options.vm ||
        new VM({
          state: self.stateTrie,
          blockchain: {
            // EthereumJS VM needs a blockchain object in order to get block information.
            // When calling getBlock() it will pass a number that's of a Buffer type.
            // Unfortunately, it uses a 64-character buffer (when converted to hex) to
            // represent block numbers as well as block hashes. Since it's very unlikely
            // any block number will get higher than the maximum safe Javascript integer,
            // we can convert this buffer to a number ahead of time before calling our
            // own getBlock(). If the conversion succeeds, we have a block number.
            // If it doesn't, we have a block hash. (Note: Our implementation accepts both.)
            getBlock: function(number, done) {
              try {
                number = to.number(number);
              } catch (e) {
                // Do nothing; must be a block hash.
              }

              self.getBlock(number, done);
            }
          },
          enableHomestead: true,
          activatePrecompiles: true,
          allowUnlimitedContractSize: options.allowUnlimitedContractSize
        });

      if (options.debug === true) {
        // log executed opcodes, including args as hex
        self.vm.on("step", function(info) {
          var name = info.opcode.name;
          var argsNum = info.opcode.in;
          if (argsNum) {
            var args = info.stack
              .slice(-argsNum)
              .map((arg) => to.hex(arg))
              .join(" ");

            self.logger.log(`${name} ${args}`);
          } else {
            self.logger.log(name);
          }
        });
      }

      if (options.time) {
        self.setTime(options.time);
      }

      // If we already have a block, then that means there's an existing chain.
      // Don't create a genesis block.
      if (block) {
        self.emit("block", block);
        return callback();
      }

      self.createGenesisBlock(function(err, block) {
        if (err) {
          return callback(err);
        }

        accounts = accounts || [];

        async.eachSeries(
          accounts,
          function(accountData, finished) {
            self.putAccount(accountData.account, accountData.address, finished);
          },
          function(err) {
            if (err) {
              return callback(err);
            }

            // Create first block
            self.putBlock(block, [], [], callback);
          }
        );
      });
    });
  });
};

BlockchainDouble.prototype.createStateTrie = function(db, root) {
  return new Trie(this.data.trie_db, root);
};

// Overrideable so other implementations (forking) can edit it.
BlockchainDouble.prototype.createGenesisBlock = function(callback) {
  this.createBlock(callback);
};

BlockchainDouble.prototype.latestBlock = function(callback) {
  this.data.blocks.last(function(err, last) {
    if (err) {
      return callback(err);
    }
    callback(null, last);
  });
};

// number accepts number (integer, hex) or tag (e.g., "latest")
BlockchainDouble.prototype.getEffectiveBlockNumber = function(number, callback) {
  if (typeof number !== "string") {
    number = to.hex(number);
  }

  // If we have a hex number
  if (number.indexOf("0x") >= 0) {
    return callback(null, to.number(number));
  } else {
    if (number === "latest" || number === "pending") {
      return this.getHeight(callback);
    } else if (number === "earliest") {
      return callback(null, 0);
    }
  }
};

// number accepts number (integer, hex), tag (e.g., "latest") or block hash
// This function is used by ethereumjs-vm
BlockchainDouble.prototype.getBlock = function(number, callback) {
  var self = this;

  if (typeof number !== "string") {
    number = to.hex(number);
  }

  // If we have a hex number or a block hash
  if (number.indexOf("0x") >= 0) {
    var hash = number;

    // block hash
    if (hash.length > 40) {
      this.data.blockHashes.get(to.hex(hash), function(err, blockIndex) {
        if (err) {
          return callback(err);
        }
        return self.data.blocks.get(blockIndex, callback);
      });
    } else {
      // Block number
      return this.data.blocks.get(to.number(hash), callback);
    }
  } else {
    if (number === "latest" || number === "pending") {
      return this.latestBlock(callback);
    } else if (number === "earliest") {
      return this.data.blocks.first(callback);
    }
  }
};

BlockchainDouble.prototype.putBlock = function(block, logs, receipts, callback) {
  var self = this;

  // Lock in the state root for this block.
  block.header.stateRoot = this.stateTrie.root;

  this.data.blocks.length(function(err, length) {
    if (err) {
      return callback(err);
    }

    var requests = [
      self.data.blocks.push.bind(self.data.blocks, block),
      self.data.blockLogs.push.bind(self.data.blockLogs, logs),
      self.data.blockHashes.set.bind(self.data.blockHashes, to.hex(block.hash()), length)
    ];

    block.transactions.forEach(function(tx, index) {
      var txHash = to.hex(tx.hash());
      requests.push(
        self.data.transactions.set.bind(self.data.transactions, txHash, tx),
        self.data.transactionReceipts.set.bind(self.data.transactionReceipts, txHash, receipts[index])
      );
    });

    async.parallel(requests, (err, result) => {
      if (!err) {
        self.emit("block", block);
      }
      callback(err, result);
    });
  });
};

BlockchainDouble.prototype.popBlock = function(callback) {
  var self = this;

  this.data.blocks.last(function(err, block) {
    if (err) {
      return callback(err);
    }
    if (block == null) {
      return callback(null, null);
    }

    var requests = [];
    var blockHash = to.hex(block.hash());

    block.transactions.forEach(function(tx) {
      var txHash = to.hex(tx.hash());

      requests.push(
        self.data.transactions.del.bind(self.data.transactions, txHash),
        self.data.transactionReceipts.del.bind(self.data.transactionReceipts, txHash)
      );
    });

    requests.push(
      self.data.blockLogs.pop.bind(self.data.blockLogs),
      self.data.blockHashes.del.bind(self.data.blockHashes, blockHash),
      self.data.blocks.pop.bind(self.data.blocks) // Do this one last in case anything relies on it.
    );

    async.series(requests, function(err) {
      if (err) {
        return callback(err);
      }

      // Set the root to the last available, which will "roll back" to the previous
      // moment in time. Note that all the old data is still in the db, but it's now just junk data.
      self.data.blocks.last(function(err, newLastBlock) {
        if (err) {
          return callback(err);
        }
        self.stateTrie.root = newLastBlock.header.stateRoot;
        // Remember: Return block we popped off.
        callback(null, block);
      });
    });
  });
};

BlockchainDouble.prototype.clearPendingTransactions = function() {
  this.pending_transactions = [];
};

BlockchainDouble.prototype.putAccount = function(account, address, callback) {
  var self = this;

  address = utils.toBuffer(address);

  this.vm.stateManager.putAccount(address, account, function(err) {
    if (err) {
      return callback(err);
    }

    self.vm.stateManager.cache.flush(callback);
  });
};

/**
 * createBlock
 *
 * Create a new block, where the parent's block is either the latest block
 * on the chain or the parent block passed in.
 *
 * @param  {Block}   parent   The block meant to be the parent block (optional)
 * @param  {Function} callback Callback function called after block is created
 * @return Block              The block created.
 */
BlockchainDouble.prototype.createBlock = function(parent, callback) {
  var self = this;

  if (typeof parent === "function") {
    callback = parent;
    parent = null;
  }

  var block = new Block();

  function getParent(callback) {
    if (parent) {
      return callback(null, parent);
    } else {
      self.latestBlock(callback);
    }
  }

  getParent(function(err, parent) {
    if (err) {
      return callback(err);
    }

    var parentNumber = parent != null ? to.number(parent.header.number) : -1;

    block.header.gasLimit = self.blockGasLimit;

    // Ensure we have the right block number for the VM.
    block.header.number = to.hex(parentNumber + 1);

    // Set the timestamp before processing txs
    block.header.timestamp = to.hex(self.currentTime());

    if (parent != null) {
      block.header.parentHash = to.hex(parent.hash());
    }

    callback(null, block);
  });
};

BlockchainDouble.prototype.getQueuedNonce = function(address, callback) {
  var nonce = null;

  this.pending_transactions.forEach(function(tx) {
    if (!tx.from.equals(to.buffer(address))) {
      return;
    }

    var pendingNonce = to.number(tx.nonce) || 0;
    // If this is the first queued nonce for this address we found,
    // or it's higher than the previous highest, note it.
    if (nonce === null || pendingNonce > nonce) {
      nonce = pendingNonce;
    }
  });

  // If we found a queued transaction nonce, return one higher
  // than the highest we found
  if (nonce != null) {
    return callback(null, Buffer.from([nonce + 1]));
  }

  this.stateTrie.get(address, function(err, val) {
    if (err) {
      return callback(err);
    }

    var account = new Account(val);
    // nonces are initiallized as an empty buffer, which isn't what we want.
    callback(null, account.nonce.length === 0 ? Buffer.from([0]) : account.nonce);
  });
};

BlockchainDouble.prototype.queueTransaction = function(tx) {
  this.pending_transactions.push(tx);
};

BlockchainDouble.prototype.sortByPriceAndNonce = function() {
  // Sorts transactions like I believe geth does.
  // See the description of 'SortByPriceAndNonce' at
  // https://github.com/ethereum/go-ethereum/blob/290e851f57f5d27a1d5f0f7ad784c836e017c337/core/types/transaction.go
  var self = this;
  var sortedByNonce = {};

  self.pending_transactions.forEach((tx) => {
    const from = tx.from.toString("hex");
    const arr = sortedByNonce[from];
    if (arr) {
      arr.push(tx);
    } else {
      sortedByNonce[from] = [tx];
    }
  });

  var priceSort = function(a, b) {
    return parseInt(to.hex(b.gasPrice), 16) - parseInt(to.hex(a.gasPrice), 16);
  };
  var nonceSort = function(a, b) {
    return parseInt(to.hex(a.nonce), 16) - parseInt(to.hex(b.nonce), 16);
  };

  // Now sort each address by nonce
  Object.keys(sortedByNonce).forEach((address) => {
    sortedByNonce[address].sort(nonceSort);
  });

  // Initialise a heap, sorted by price, for the head transaction from each account.
  var heap = new Heap(priceSort);
  Object.keys(sortedByNonce).forEach((address) => {
    heap.push(sortedByNonce[address].shift());
  });

  // Now reorder our transactions. Compare the next transactions from each account, and choose
  // the one with the highest gas price.
  const sortedTransactions = [];
  while (heap.size() > 0) {
    const best = heap.pop();
    let address = best.from.toString("hex");
    if (sortedByNonce[address].length > 0) {
      // Push on the next transaction from this account
      heap.push(sortedByNonce[address].shift());
    }
    sortedTransactions.push(best);
  }
  self.pending_transactions = sortedTransactions;
};

BlockchainDouble.prototype.processCall = function(tx, blockNumber, callback) {
  var self = this;
  var startingStateRoot;

  var cleanUpAndReturn = function(err, result, changeRoot) {
    self.vm.stateManager.revert(function(e) {
      // For defaultBlock, undo state root changes
      if (changeRoot) {
        self.stateTrie.root = startingStateRoot;
      }
      callback(err || e, result);
    });
  };

  var runCall = function(tx, changeRoot, err, block) {
    if (err) {
      return callback(err);
    }

    // For defaultBlock, use that block's root
    if (changeRoot) {
      startingStateRoot = self.stateTrie.root;
      self.stateTrie.root = block.header.stateRoot;
    }

    // create a fake block with this fake transaction
    self.createBlock(block, function(err, block) {
      if (err) {
        return callback(err);
      }
      block.transactions.push(tx);

      // We checkpoint here for speed. We want all state trie reads/writes to happen in memory,
      // and the final output be flushed to the database at the end of transaction processing.
      self.vm.stateManager.checkpoint();

      var runArgs = {
        tx: tx,
        block: block,
        skipBalance: true,
        skipNonce: true
      };

      self.vm.runTx(runArgs, function(vmerr, result) {
        // This is a check that has been in there for awhile. I'm unsure if it's required, but it can't hurt.
        if (vmerr && vmerr instanceof Error === false) {
          vmerr = new Error("VM error: " + vmerr);
        }

        // If we're given an error back directly, it's worse than a runtime error. Expose it and get out.
        if (vmerr) {
          return cleanUpAndReturn(vmerr);
        }

        // If no error, check for a runtime error. This can return null if no runtime error.
        vmerr = RuntimeError.fromResults([tx], { results: [result] });

        cleanUpAndReturn(vmerr, result, changeRoot);
      });
    });
  };

  // Delegate block selection
  blockNumber === "latest"
    ? self.latestBlock(runCall.bind(null, tx, false))
    : self.getBlock(blockNumber, runCall.bind(null, tx, true));
};

/**
 * processBlock
 *
 * Process the passed in block and included transactions
 *
 * @param  {Block} block       block to process
 * @param  {Boolean} commit    Whether or not changes should be committed to the state
 * trie and the block appended to the end of the chain.
 * @param  {Function} callback Callback function when transaction processing is completed.
 * @return [type]              [description]
 */
BlockchainDouble.prototype.processBlock = function(block, commit, callback) {
  var self = this;

  if (typeof commit === "function") {
    callback = commit;
    commit = true;
  }

  // We checkpoint here for speed. We want all state trie reads/writes to happen in memory,
  // and the final output be flushed to the database at the end of transaction processing.
  self.vm.stateManager.checkpoint();

  var cleanup = function(err) {
    self.vm.stateManager.revert(function(e) {
      callback(err || e);
    });
  };

  self.vm.runBlock(
    {
      block: block,
      generate: true
    },
    function(vmerr, results) {
      // This is a check that has been in there for awhile. I'm unsure if it's required, but it can't hurt.
      if (vmerr && vmerr instanceof Error === false) {
        vmerr = new Error("VM error: " + vmerr);
      }

      // If we're given an error back directly, it's worse than a runtime error. Expose it and get out.
      if (vmerr) {
        return cleanup(vmerr);
      }

      // If no error, check for a runtime error. This can return null if no runtime error.
      vmerr = RuntimeError.fromResults(block.transactions, results);

      // Note, even if we have an error, some transactions may still have succeeded.
      // Process their logs if so, returning the error at the end.

      var logs = [];
      var receipts = [];

      var totalBlockGasUsage = 0;

      results.results.forEach(function(result) {
        totalBlockGasUsage += to.number(result.gasUsed);
      });

      block.header.gasUsed = utils.toBuffer(to.hex(totalBlockGasUsage));

      for (var v = 0; v < results.receipts.length; v++) {
        var result = results.results[v];
        var receipt = results.receipts[v];
        var tx = block.transactions[v];
        var txHash = tx.hash();
        var txLogs = [];

        // Only process the transaction's logs if it didn't error.
        if (result.vm.exception === 1) {
          for (var i = 0; i < receipt.logs.length; i++) {
            var receiptLog = receipt.logs[i];
            var address = to.hex(receiptLog[0]);
            var topics = [];

            for (var j = 0; j < receiptLog[1].length; j++) {
              topics.push(to.hex(receiptLog[1][j]));
            }

            var data = to.hex(receiptLog[2]);

            var log = new Log({
              logIndex: to.hex(i),
              transactionIndex: to.hex(v),
              transactionHash: txHash,
              block: block,
              address: address,
              data: data,
              topics: topics,
              type: "mined"
            });

            logs.push(log);
            txLogs.push(log);
          }
        }

        let rcpt = new Receipt(
          tx,
          block,
          txLogs,
          result.gasUsed.toArrayLike(Buffer),
          receipt.gasUsed,
          result.createdAddress,
          receipt.status,
          to.hex(result.bloom.bitvector)
        );
        receipts.push(rcpt);
      }

      function commmitIfNeeded(cb) {
        if (commit === true) {
          self.vm.stateManager.commit(function(e) {
            if (e) {
              return cleanup(e);
            }

            // Put that block on the end the chain
            self.putBlock(block, logs, receipts, cb);
          });
        } else {
          self.vm.stateManager.revert(cb);
        }
      }

      commmitIfNeeded(function(e) {
        if (e) {
          return callback(e);
        }
        // Note we return the vm err here too, if it exists.
        callback(vmerr, block.transactions, results);
      });
    }
  );
};

/**
 * processNextBlock
 *
 * Process the next block like a normal blockchain, pulling from the list of
 * pending transactions.
 *
 * @param  {number} timestamp at which the block is mined
 * @param  {Function} callback Callback when transaction processing is finished.
 * @return [type]              [description]
 */
BlockchainDouble.prototype.processNextBlock = function(timestamp, callback) {
  var self = this;

  if (typeof timestamp === "function") {
    callback = timestamp;
    timestamp = undefined;
  }

  self.sortByPriceAndNonce();

  // Grab only the transactions that can fit within the block
  var currentTransactions = [];
  var totalGasLimit = 0;
  var maxGasLimit = to.number(self.blockGasLimit);

  while (self.pending_transactions.length > 0) {
    var tx = self.pending_transactions[0];
    var gasLimit = to.number(tx.gasLimit);

    if (totalGasLimit + gasLimit <= maxGasLimit) {
      totalGasLimit += gasLimit;
      self.pending_transactions.shift();
      currentTransactions.push(tx);
    } else {
      // Next one won't fit. Break.
      break;
    }
  }

  // Remember, we ensured transactions had a valid gas limit when they were queued (in the state manager).
  // If we run into a case where we can't process any because one is higher than the gas limit,
  // then it's a serious issue. This should never happen, but let's check anyway.
  if (currentTransactions.length === 0 && self.pending_transactions.length > 0) {
    // Error like geth.
    var error = "Unexpected error condition: next transaction exceeds block gas limit";
    return callback(error);
  }

  // Create a new block meant to be the end of the chain
  this.createBlock(function(err, block) {
    if (err) {
      return callback(err);
    }

    // Overwrite block timestamp
    if (timestamp) {
      self.data.blocks.last(function(err, last) {
        if (err) {
          return callback(err);
        }
        if (last && to.number(last.header.timestamp) > timestamp) {
          self.logger.log(
            "Waring: Setting the block timestamp (" + timestamp + ") that is earlier than the parent block one."
          );
        }
      });
      block.header.timestamp = to.hex(timestamp);
      self.setTime(new Date(timestamp * 1000));
    }
    // Add transactions to the block.
    Array.prototype.push.apply(block.transactions, currentTransactions);

    // Process the block, committing the block to the chain
    self.processBlock(block, true, callback);
  });
};

/**
 * processTransactionTrace
 *
 * Run a previously-run transaction in the same state in which it occurred at the time it was run.
 * This will return the vm-level trace output for debugging purposes.
 *
 * Strategy:
 *
 *  1. Find block where transaction occurred
 *  2. Set state root of that block
 *  3. Rerun every transaction in that block prior to and including the requested transaction
 *  4. Reset state root back to original
 *  5. Send trace results back.
 *
 * @param  {[type]}   tx       [description]
 * @param  {Function} callback [description]
 * @return [type]              [description]
 */
BlockchainDouble.prototype.processTransactionTrace = function(hash, params, callback) {
  var self = this;
  var targetHash = to.hex(hash);
  var txHashCurrentlyProcessing = "";
  var txCurrentlyProcessing = null;

  var storageStack = {
    currentDepth: -1,
    stack: []
  };

  var returnVal = {
    gas: 0,
    returnValue: "",
    structLogs: []
  };

  function stepListener(event, next) {
    // See these docs:
    // https://github.com/ethereum/go-ethereum/wiki/Management-APIs

    var gasLeft = to.number(event.gasLeft);
    var totalGasUsedAfterThisStep = to.number(txCurrentlyProcessing.gasLimit) - gasLeft;
    var gasUsedThisStep = totalGasUsedAfterThisStep - returnVal.gas;
    returnVal.gas += gasUsedThisStep;

    var isMemoryEnabled = !params.disableMemory;
    var memory = null;
    if (isMemoryEnabled) {
      // Get memory and break it up into 32-byte words.
      // Note we may possibly have to pad the final word.
      memory = Buffer.from(event.memory).toString("hex");
      memory = memory.match(/.{1,64}/g) || [];

      if (memory.length > 0) {
        var lastItem = memory[memory.length - 1];
        if (lastItem.length < 64) {
          memory[memory.length - 1] = lastItem + new Array(64 - lastItem.length + 1).join("0");
        }
      }
    }

    var stack;
    if (params.disableStack) {
      stack = null;
    } else {
      stack = event.stack.map((item) => {
        return to.rpcDataHexString(item, 64).replace("0x", ""); // non-0x prefixed.
      });
    }

    var structLog = {
      depth: event.depth,
      error: "",
      gas: gasLeft,
      gasCost: gasUsedThisStep,
      memory,
      op: event.opcode.name,
      pc: event.pc,
      stack,
      storage: null
    };

    if (params.disableStorage) {
      returnVal.structLogs.push(structLog);
      next();
    } else {
      structLog = self.processStorageTrace(structLog, storageStack, event, function(err, structLog) {
        if (err) {
          return next(err);
        }
        returnVal.structLogs.push(structLog);
        next();
      });
    }
  }

  function beforeTxListener(tx) {
    txCurrentlyProcessing = tx;
    txHashCurrentlyProcessing = to.hex(tx.hash());
    if (txHashCurrentlyProcessing === targetHash) {
      self.vm.on("step", stepListener);
    }
  }

  // afterTxListener cleans up everything.
  function afterTxListener() {
    if (txHashCurrentlyProcessing === targetHash) {
      self.vm.removeListener("step", stepListener);
      self.vm.removeListener("beforeTx", beforeTxListener);
      self.vm.removeListener("afterTx", afterTxListener);
    }
  }

  // Listen to beforeTx and afterTx so we know when our target transaction
  // is processing. These events will add the vent listener for getting the trace data.
  self.vm.on("beforeTx", beforeTxListener);
  self.vm.on("afterTx", afterTxListener);

  // #1 - get block via transaction receipt
  this.getTransactionReceipt(targetHash, function(err, receipt) {
    if (err) {
      return callback(err);
    }

    if (!receipt) {
      return callback(new Error("Unknown transaction " + targetHash));
    }

    var targetBlock = receipt.block;

    // Get the parent of the target block
    self.getBlock(targetBlock.header.parentHash, function(err, parent) {
      if (err) {
        return callback(err);
      }

      var startingStateRoot = self.stateTrie.root;

      // #2 - Set state root of original block
      self.stateTrie.root = parent.header.stateRoot;

      // Prepare the "next" block with necessary transactions
      self.createBlock(parent, function(err, block) {
        if (err) {
          return callback(err);
        }

        for (var i = 0; i < targetBlock.transactions.length; i++) {
          var tx = targetBlock.transactions[i];
          block.transactions.push(tx);

          // After including the target transaction, that's all we need to do.
          if (to.hex(tx.hash()) === targetHash) {
            break;
          }
        }

        // #3 - Process the block without committing the data.
        self.processBlock(block, false, function(err) {
          // Ignore runtime errors, or else erroneous transactions can't be traced.
          if (err && err.message.indexOf("VM Exception") === 0) {
            err = null;
          }

          // #4 - reset the state root.
          self.stateTrie.root = startingStateRoot;

          // Just to be safe
          self.vm.removeListener("beforeTx", beforeTxListener);
          self.vm.removeListener("afterTx", afterTxListener);
          self.vm.removeListener("step", stepListener);

          // #5 - send state results back
          callback(err, returnVal);
        });
      });
    });
  });
};

BlockchainDouble.prototype.processStorageTrace = function(structLog, storageStack, event, callback) {
  var self = this;
  var name = event.opcode.name;

  var argsNum = event.opcode.in;
  var args = event.stack.slice(-argsNum).map((arg) => to.hex(arg));

  if (storageStack.currentDepth > event.depth) {
    storageStack.stack.pop();
  }
  if (storageStack.currentDepth < event.depth) {
    storageStack.stack.push({});
  }

  storageStack.currentDepth = event.depth;

  var key;
  var value;
  switch (name) {
    case "SSTORE":
      key = to.rpcDataHexString(args[1], 64).replace("0x", "");
      value = to.rpcDataHexString(args[0], 64).replace("0x", "");
      // use Object.assign to prevent future steps from overwriting this step's storage values
      structLog.storage = Object.assign({}, storageStack.stack[storageStack.currentDepth]);

      callback(null, structLog);
      // assign after callback because this storage change actually takes
      // effect _after_ this opcode executes
      storageStack.stack[storageStack.currentDepth][key] = value;
      break;
    case "SLOAD":
      // this one's more fun, we need to get the value the contract is loading from current storage
      key = to.rpcDataHexString(args[0], 64).replace("0x", "");

      self.vm.stateManager.getContractStorage(event.address, "0x" + key, function(err, result) {
        if (err) {
          return callback(err);
        }

        value = to.rpcDataHexString(result, 64).replace("0x", "");
        storageStack.stack[storageStack.currentDepth][key] = value;
        // use Object.assign to prevent future steps from overwriting this step's storage values
        structLog.storage = Object.assign({}, storageStack.stack[storageStack.currentDepth]);
        callback(null, structLog);
      });
      break;
    default:
      // use Object.assign to prevent future steps from overwriting this step's storage values
      structLog.storage = Object.assign({}, storageStack.stack[storageStack.currentDepth]);
      callback(null, structLog);
  }
};

BlockchainDouble.prototype.getAccount = function(address, number, callback) {
  var self = this;

  this.getBlock(number, function(err, block) {
    if (err) {
      return callback(err);
    }

    var trie = self.stateTrie;

    // Manipulate the state root in place to maintain checkpoints
    var currentStateRoot = trie.root;
    self.stateTrie.root = block.header.stateRoot;

    trie.get(utils.toBuffer(address), function(err, data) {
      // Finally, put the stateRoot back for good
      trie.root = currentStateRoot;

      if (err) {
        return callback(err);
      }

      var account = new Account(data);

      callback(null, account);
    });
  });
};

BlockchainDouble.prototype.getNonce = function(address, number, callback) {
  this.getAccount(address, number, function(err, account) {
    if (err) {
      return callback(err);
    }
    callback(null, account.nonce);
  });
};

BlockchainDouble.prototype.getBalance = function(address, number, callback) {
  this.getAccount(address, number, function(err, account) {
    if (err) {
      return callback(err);
    }

    callback(null, account.balance);
  });
};

// Note! Storage values are returned RLP encoded!
BlockchainDouble.prototype.getStorage = function(address, position, number, callback) {
  var self = this;

  this.getBlock(number, function(err, block) {
    if (err) {
      return callback(err);
    }

    var trie = self.stateTrie;

    // Manipulate the state root in place to maintain checkpoints
    var currentStateRoot = trie.root;
    self.stateTrie.root = block.header.stateRoot;

    trie.get(utils.toBuffer(address), function(err, data) {
      if (err != null) {
        // Put the stateRoot back if there's an error
        trie.root = currentStateRoot;
        return callback(err);
      }

      var account = new Account(data);

      trie.root = account.stateRoot;

      trie.get(utils.setLengthLeft(utils.toBuffer(position), 32), function(err, value) {
        // Finally, put the stateRoot back for good
        trie.root = currentStateRoot;

        if (err != null) {
          return callback(err);
        }

        callback(null, value);
      });
    });
  });
};

BlockchainDouble.prototype.getCode = function(address, number, callback) {
  var self = this;

  this.getBlock(number, function(err, block) {
    if (err) {
      return callback(err);
    }

    var trie = self.stateTrie;

    // Manipulate the state root in place to maintain checkpoints
    var currentStateRoot = trie.root;
    self.stateTrie.root = block.header.stateRoot;

    trie.get(utils.toBuffer(address), function(err, data) {
      if (err != null) {
        // Put the stateRoot back if there's an error
        trie.root = currentStateRoot;
        return callback(err);
      }

      var account = new Account(data);

      account.getCode(trie, function(err, code) {
        // Finally, put the stateRoot back for good
        trie.root = currentStateRoot;

        if (err) {
          return callback(err);
        }

        callback(null, code);
      });
    });
  });
};

BlockchainDouble.prototype.getTransaction = function(hash, callback) {
  hash = to.hex(hash);

  this.data.transactions.get(hash, function(err, tx) {
    if (err) {
      if (err.notFound) {
        return callback(null, null);
      } else {
        return callback(err);
      }
    }
    callback(null, tx);
  });
};

BlockchainDouble.prototype.getTransactionReceipt = function(hash, callback) {
  hash = to.hex(hash);

  this.data.transactionReceipts.get(hash, function(err, receipt) {
    if (err) {
      if (err.notFound) {
        return callback(null, null);
      } else {
        return callback(err);
      }
    }

    callback(err, receipt);
  });
};

BlockchainDouble.prototype.getBlockLogs = function(number, callback) {
  var self = this;
  this.getEffectiveBlockNumber(number, function(err, effective) {
    if (err) {
      return callback(err);
    }
    self.data.blockLogs.get(effective, callback);
  });
};

BlockchainDouble.prototype.getHeight = function(callback) {
  this.data.blocks.length(function(err, length) {
    if (err) {
      return callback(err);
    }
    callback(null, length - 1);
  });
};

BlockchainDouble.prototype.currentTime = function() {
  return ((new Date().getTime() / 1000) | 0) + this.timeAdjustment;
};

BlockchainDouble.prototype.increaseTime = function(seconds) {
  if (seconds < 0) {
    seconds = 0;
  }
  this.timeAdjustment += seconds;
  return this.timeAdjustment;
};

BlockchainDouble.prototype.setTime = function(date) {
  var now = (new Date().getTime() / 1000) | 0;
  var start = (date.getTime() / 1000) | 0;
  this.timeAdjustment = start - now;
};

BlockchainDouble.prototype.close = function(callback) {
  this.data.close(callback);
};

module.exports = BlockchainDouble;<|MERGE_RESOLUTION|>--- conflicted
+++ resolved
@@ -54,67 +54,6 @@
   return _.merge(options, defaultOptions, Object.assign({}, options));
 };
 
-<<<<<<< HEAD
-=======
-BlockchainDouble.prototype.getVM = function getVM(root) {
-  const self = this;
-
-  let vm = new VM({
-    state: this.getStateTrie(root),
-    blockchain: {
-      // EthereumJS VM needs a blockchain object in order to get block information.
-      // When calling getBlock() it will pass a number that's of a Buffer type.
-      // Unfortunately, it uses a 64-character buffer (when converted to hex) to
-      // represent block numbers as well as block hashes. Since it's very unlikely
-      // any block number will get higher than the maximum safe Javascript integer,
-      // we can convert this buffer to a number ahead of time before calling our
-      // own getBlock(). If the conversion succeeds, we have a block number.
-      // If it doesn't, we have a block hash. (Note: Our implementation accepts both.)
-      getBlock: function(number, done) {
-        try {
-          number = to.number(number);
-        } catch (e) {
-          // Do nothing; must be a block hash.
-        }
-
-        self.getBlock(number, done);
-      }
-    },
-    activatePrecompiles: true,
-    hardfork: this.options.hardfork,
-    allowUnlimitedContractSize: this.options.allowUnlimitedContractSize
-  });
-
-  if (this.options.debug === true) {
-    // log executed opcodes, including args as hex
-    vm.on("step", function(info) {
-      var name = info.opcode.name;
-      var argsNum = info.opcode.in;
-      if (argsNum) {
-        var args = info.stack
-          .slice(-argsNum)
-          .map((arg) => to.hex(arg))
-          .join(" ");
-
-        self.logger.log(`${name} ${args}`);
-      } else {
-        self.logger.log(name);
-      }
-    });
-  }
-
-  return vm;
-};
-
-BlockchainDouble.prototype.getLatestStateRoot = function getLatestStateRoot(callback) {
-  return this._latestStateRoot;
-};
-
-BlockchainDouble.prototype.getStateTrie = function getStateTrie(root) {
-  return new Trie(this.database.trie_db, root);
-};
-
->>>>>>> e2755ae5
 BlockchainDouble.prototype.initialize = function(accounts, callback) {
   var self = this;
 
@@ -163,8 +102,8 @@
               self.getBlock(number, done);
             }
           },
-          enableHomestead: true,
           activatePrecompiles: true,
+          hardfork: this.options.hardfork,
           allowUnlimitedContractSize: options.allowUnlimitedContractSize
         });
 
